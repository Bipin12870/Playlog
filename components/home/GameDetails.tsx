import { useCallback, useEffect, useMemo, useState } from 'react';
import { Ionicons } from '@expo/vector-icons';
import { LinearGradient } from 'expo-linear-gradient';
import {
  Alert,
  ActivityIndicator,
  FlatList,
  Image,
  Linking,
  Platform,
  Pressable,
  ScrollView,
  StyleSheet,
  Text,
  TextInput,
  View,
  useWindowDimensions,
} from 'react-native';

import { GameCard } from '../GameCard';
import type { GameDetailsData, GameReview, GameSummary } from '../../types/game';

type ReviewFormInput = {
  rating: number;
  body: string;
};

type GameDetailsProps = {
  game: GameDetailsData;
  isAuthenticated?: boolean;
  onSignIn?: () => void;
  onSignUp?: () => void;
  similarGames?: GameSummary[];
  onSelectSimilar?: (game: GameSummary) => void;
  reviews?: GameReview[];
  reviewsLoading?: boolean;
  reviewError?: string | null;
  communityAverage?: number | null;
  communityReviewCount?: number;
  reviewLimit?: number;
  reviewLimitReached?: boolean;
  canSubmitReview?: boolean;
  reviewSubmitting?: boolean;
  onSubmitReview?: (input: ReviewFormInput) => Promise<void> | void;
  userReview?: GameReview | null;
  userReviewCount?: number;
  favoriteDisabled?: boolean;
  favoriteError?: string | null;
  onToggleFavorite?: () => void;
  isFavorite?: boolean;
  currentUserId?: string | null;
  onSubmitReply?: (reviewId: string, input: { body: string }) => Promise<void> | void;
  replySubmittingIds?: string[];
  onUpdateReply?: (
    reviewId: string,
    replyId: string,
    input: { body: string },
  ) => Promise<void> | void;
  onDeleteReply?: (reviewId: string, replyId: string) => Promise<void> | void;
  replyUpdatingIds?: string[];
  replyDeletingIds?: string[];
};

const REVIEW_PLACEHOLDER = 'Share what stood out to you about this game (at least 20 characters).';
const INITIAL_REPLY_PREVIEW_COUNT = 1;
const REPLY_LOAD_INCREMENT = 2;
const INITIAL_COMMUNITY_PREVIEW_COUNT = 3;
const COMMUNITY_LOAD_INCREMENT = 3;

function getInitialVisibleCount(total: number) {
  if (total <= 0) return 0;
  const preview = Math.min(INITIAL_REPLY_PREVIEW_COUNT, total);
  return preview > 0 ? preview : total;
}

export function GameDetails({
  game,
  isAuthenticated = false,
  onSignIn,
  onSignUp,
  similarGames = [],
  onSelectSimilar,
  reviews = [],
  reviewsLoading = false,
  reviewError = null,
  communityAverage = null,
  communityReviewCount = 0,
  reviewLimit,
  reviewLimitReached = false,
  canSubmitReview = false,
  reviewSubmitting = false,
  onSubmitReview,
  userReview = null,
  userReviewCount = 0,
  favoriteDisabled = false,
  favoriteError = null,
  onToggleFavorite,
  isFavorite = false,
  currentUserId = null,
  onSubmitReply,
  replySubmittingIds = [],
  onUpdateReply,
  onDeleteReply,
  replyUpdatingIds = [],
  replyDeletingIds = [],
}: GameDetailsProps) {
  const { width } = useWindowDimensions();
  const isWide = width >= 1024;

<<<<<<< HEAD
  const rawCoverUrl = game.cover?.url ?? null;
  const rawMediaUrl = game.mediaUrl ?? null;
  const rawBannerUrl = game.bannerUrl ?? null;

  const coverUri = resolveCoverUri(rawCoverUrl);
  const showcaseUri =
    resolveBackdropUri(rawMediaUrl) ?? resolveBackdropUri(rawBannerUrl) ?? coverUri;
  const heroLandscapeUri = showcaseUri ?? coverUri;
=======
  const coverUri = resolveCoverUri(game.cover?.url ?? null);
  const bannerUri = resolveCoverUri(game.bannerUrl ?? null);
  const showcaseUri = resolveCoverUri(game.mediaUrl ?? null) ?? coverUri;
  const heroBackdrop = bannerUri ?? showcaseUri ?? coverUri;
  const secondaryStillUri =
    bannerUri && (!showcaseUri || bannerUri !== showcaseUri) ? bannerUri : null;
  const detailBackdrop = showcaseUri ?? secondaryStillUri ?? heroBackdrop ?? coverUri;
>>>>>>> a3be9d19
  const releaseLine = buildReleaseLine(game);
  const description = game.description ?? game.summary ?? 'No description available.';
  const heroBlurb = useMemo(() => {
    const source = game.description ?? game.summary ?? '';
    const trimmed = source.trim();
    if (!trimmed) return null;
    return trimmed.length > 160 ? `${trimmed.slice(0, 157)}…` : trimmed;
  }, [game.description, game.summary]);

  const [ratingInput, setRatingInput] = useState<number | null>(
    typeof userReview?.rating === 'number' ? userReview.rating : null,
  );
  const [reviewInput, setReviewInput] = useState(userReview?.body ?? '');
  const [formError, setFormError] = useState<string | null>(null);
  const [formSuccess, setFormSuccess] = useState<string | null>(null);
  const [replyDrafts, setReplyDrafts] = useState<Record<string, string>>({});
  const [replyErrors, setReplyErrors] = useState<Record<string, string | null>>({});
  const [replySuccess, setReplySuccess] = useState<Record<string, string | null>>({});
  const [replyEditDrafts, setReplyEditDrafts] = useState<Record<string, string>>({});
  const [replyEditErrors, setReplyEditErrors] = useState<Record<string, string | null>>({});
  const [replyEditSuccess, setReplyEditSuccess] = useState<Record<string, string | null>>({});
  const [replyDeleteErrors, setReplyDeleteErrors] = useState<Record<string, string | null>>({});
  const [editingReplies, setEditingReplies] = useState<string[]>([]);
  const [expandedReplies, setExpandedReplies] = useState<Record<string, boolean>>({});
  const [replyVisibleCounts, setReplyVisibleCounts] = useState<Record<string, number>>({});
  const [visibleCommunityCount, setVisibleCommunityCount] = useState(INITIAL_COMMUNITY_PREVIEW_COUNT);
  const [isOverviewExpanded, setIsOverviewExpanded] = useState(false);

  useEffect(() => {
    setRatingInput(typeof userReview?.rating === 'number' ? userReview.rating : null);
    setReviewInput(userReview?.body ?? '');
  }, [userReview?.id, userReview?.rating, userReview?.body]);

  useEffect(() => {
    if (!reviewSubmitting && formSuccess) {
      const timeout = setTimeout(() => setFormSuccess(null), 2000);
      return () => clearTimeout(timeout);
    }
    return undefined;
  }, [reviewSubmitting, formSuccess]);

  useEffect(() => {
    const reviewIds = new Set(reviews.map((review) => review.id));
    const replyIds = new Set(
      reviews.flatMap((review) => (review.replies ?? []).map((reply) => reply.id)),
    );

    setReplyDrafts((prev) => {
      let changed = false;
      const next: Record<string, string> = {};
      Object.entries(prev).forEach(([key, value]) => {
        if (reviewIds.has(key)) {
          next[key] = value;
        } else {
          changed = true;
        }
      });
      return changed ? next : prev;
    });

    setReplyErrors((prev) => {
      let changed = false;
      const next: Record<string, string | null> = {};
      Object.entries(prev).forEach(([key, value]) => {
        if (reviewIds.has(key)) {
          next[key] = value;
        } else {
          changed = true;
        }
      });
      return changed ? next : prev;
    });

    setReplySuccess((prev) => {
      let changed = false;
      const next: Record<string, string | null> = {};
      Object.entries(prev).forEach(([key, value]) => {
        if (reviewIds.has(key)) {
          next[key] = value;
        } else {
          changed = true;
        }
      });
      return changed ? next : prev;
    });

    setReplyEditDrafts((prev) => {
      let changed = false;
      const next: Record<string, string> = {};
      Object.entries(prev).forEach(([key, value]) => {
        if (replyIds.has(key)) {
          next[key] = value;
        } else {
          changed = true;
        }
      });
      return changed ? next : prev;
    });

    setReplyEditErrors((prev) => {
      let changed = false;
      const next: Record<string, string | null> = {};
      Object.entries(prev).forEach(([key, value]) => {
        if (replyIds.has(key)) {
          next[key] = value;
        } else {
          changed = true;
        }
      });
      return changed ? next : prev;
    });

    setReplyEditSuccess((prev) => {
      let changed = false;
      const next: Record<string, string | null> = {};
      Object.entries(prev).forEach(([key, value]) => {
        if (replyIds.has(key)) {
          next[key] = value;
        } else {
          changed = true;
        }
      });
      return changed ? next : prev;
    });

    setReplyDeleteErrors((prev) => {
      let changed = false;
      const next: Record<string, string | null> = {};
      Object.entries(prev).forEach(([key, value]) => {
        if (replyIds.has(key)) {
          next[key] = value;
        } else {
          changed = true;
        }
      });
      return changed ? next : prev;
    });

    setEditingReplies((prev) => {
      const next = prev.filter((id) => replyIds.has(id));
      return next.length === prev.length ? prev : next;
    });

    const nextExpanded: Record<string, boolean> = {};
    reviews.forEach((review) => {
      if (expandedReplies[review.id]) nextExpanded[review.id] = true;
    });
    const expandedKeys = Object.keys(expandedReplies);
    const nextExpandedKeys = Object.keys(nextExpanded);
    const expandedChanged =
      expandedKeys.length !== nextExpandedKeys.length ||
      expandedKeys.some((key) => !nextExpanded[key]);
    if (expandedChanged) {
      setExpandedReplies(nextExpanded);
    }

    const expandedState = expandedChanged ? nextExpanded : expandedReplies;
    const nextVisibleCounts: Record<string, number> = {};
    reviews.forEach((review) => {
      if (!expandedState[review.id]) return;
      const total = review.replies?.length ?? 0;
      if (total <= 0) return;
      const minVisible = getInitialVisibleCount(total);
      const previous = replyVisibleCounts[review.id] ?? minVisible;
      const resolved = Math.min(total, Math.max(previous, minVisible));
      if (resolved > 0) {
        nextVisibleCounts[review.id] = resolved;
      }
    });
    const visibleKeys = Object.keys(replyVisibleCounts);
    const nextVisibleKeys = Object.keys(nextVisibleCounts);
    const visibleChanged =
      visibleKeys.length !== nextVisibleKeys.length ||
      visibleKeys.some((key) => replyVisibleCounts[key] !== nextVisibleCounts[key]);
    if (visibleChanged) {
      setReplyVisibleCounts(nextVisibleCounts);
    }
  }, [reviews, expandedReplies, replyVisibleCounts]);

  const platforms = useMemo(
    () => game.platforms?.slice(0, 6).map((platform, index) => ({
        id: `${platform.slug ?? platform.abbreviation ?? index}`,
        label: platform.abbreviation ?? formatPlatform(platform.slug),
      })) ?? [],
    [game.platforms],
  );

  const reviewCountLabel = communityReviewCount === 1 ? '1 review' : `${communityReviewCount} reviews`;
  const canShowAverage = typeof communityAverage === 'number' && !Number.isNaN(communityAverage);
  const communityAverageValue =
    canShowAverage && typeof communityAverage === 'number'
      ? communityAverage.toFixed(1)
      : null;
  const platformLine = useMemo(
    () => platforms.map((platform) => platform.label).filter(Boolean).slice(0, 4).join(' • '),
    [platforms],
  );
  const genreLine = useMemo(
    () =>
      (game.genres ?? [])
        .map((genre) => genre?.name)
        .filter((name): name is string => Boolean(name))
        .slice(0, 3)
        .join(' • '),
    [game.genres],
  );
  const heroFacts = useMemo(
    () =>
      [
        genreLine ? { label: 'Genres', value: genreLine } : null,
        platformLine ? { label: 'Platforms', value: platformLine } : null,
        game.developer ? { label: 'Studio', value: game.developer } : null,
      ].filter((fact): fact is { label: string; value: string } => Boolean(fact)),
    [genreLine, platformLine, game.developer],
  );
  const quickMetrics = useMemo(
    () => {
      const metrics: Array<{ key: string; label: string; value: string; suffix?: string; meta?: string }> =
        [];
      const igdbScore =
        typeof game.rating === 'number' && !Number.isNaN(game.rating)
          ? Math.round(game.rating).toString()
          : '—';
      metrics.push({
        key: 'igdb',
        label: 'IGDB score',
        value: igdbScore,
        suffix: igdbScore === '—' ? undefined : '/100',
        meta: 'Critic aggregate',
      });
      metrics.push({
        key: 'community',
        label: 'Community rating',
        value: communityAverageValue ?? '—',
        suffix: communityAverageValue ? '/10' : undefined,
        meta: communityAverageValue ? reviewCountLabel : 'No reviews yet',
      });
      return metrics;
    },
    [game.rating, communityAverageValue, reviewCountLabel],
  );
  const personalReviewCount =
    typeof userReviewCount === 'number' && !Number.isNaN(userReviewCount)
      ? Math.max(0, userReviewCount)
      : 0;

  const replySubmittingSet = useMemo(() => new Set(replySubmittingIds ?? []), [replySubmittingIds]);
  const replyUpdatingSet = useMemo(() => new Set(replyUpdatingIds ?? []), [replyUpdatingIds]);
  const replyDeletingSet = useMemo(() => new Set(replyDeletingIds ?? []), [replyDeletingIds]);
  const editingRepliesSet = useMemo(() => new Set(editingReplies), [editingReplies]);
  const ratingOptions = useMemo(() => Array.from({ length: 10 }, (_, index) => index + 1), []);

  const visibleCommunityReviews = useMemo(() => {
    const totalAvailable = reviews.length;
    if (!totalAvailable) return [];
    const resolvedCount = Math.min(visibleCommunityCount, totalAvailable);
    return reviews.slice(0, resolvedCount);
  }, [reviews, visibleCommunityCount]);

  const remainingCommunityReviews = Math.max(0, reviews.length - visibleCommunityReviews.length);
  const hasMoreCommunityReviews = remainingCommunityReviews > 0;

  const handleReplyDraftChange = useCallback((reviewId: string, text: string) => {
    setReplyDrafts((prev) => ({ ...prev, [reviewId]: text }));
    setReplyErrors((prev) => ({ ...prev, [reviewId]: null }));
  }, []);

  const handleSelectRating = useCallback((value: number) => {
    setRatingInput(value);
    setFormError(null);
  }, []);

  const handleClearRating = useCallback(() => {
    setRatingInput(null);
    setFormError(null);
  }, []);

  const handleToggleReplies = useCallback((reviewId: string, total: number) => {
    const initialVisible = getInitialVisibleCount(total);
    setExpandedReplies((prev) => {
      const next = { ...prev };
      const isExpanded = Boolean(next[reviewId]);
      if (isExpanded) {
        delete next[reviewId];
        setReplyVisibleCounts((counts) => {
          if (!(reviewId in counts)) return counts;
          const copy = { ...counts };
          delete copy[reviewId];
          return copy;
        });
      } else {
        next[reviewId] = true;
        setReplyVisibleCounts((counts) => {
          const existing = counts[reviewId] ?? 0;
          const nextValue = Math.max(initialVisible, existing);
          if (existing === nextValue) return counts;
          return { ...counts, [reviewId]: nextValue };
        });
      }
      return next;
    });
  }, []);

  const handleLoadMoreReplies = useCallback((reviewId: string, total: number) => {
    setReplyVisibleCounts((prev) => {
      const baseline = prev[reviewId] ?? getInitialVisibleCount(total);
      const current = baseline > 0 ? baseline : getInitialVisibleCount(total);
      const nextCount = Math.min(total, current + REPLY_LOAD_INCREMENT);
      if (prev[reviewId] === nextCount) {
        return prev;
      }
      return { ...prev, [reviewId]: nextCount };
    });
  }, []);

  const handleReplySubmit = useCallback(
    async (reviewId: string) => {
      if (!onSubmitReply) return;
      const currentDraft = replyDrafts[reviewId] ?? '';
      const trimmed = currentDraft.trim();
      if (trimmed.length < 2) {
        setReplyErrors((prev) => ({
          ...prev,
          [reviewId]: 'Reply must be at least 2 characters.',
        }));
        return;
      }
      setReplyErrors((prev) => ({ ...prev, [reviewId]: null }));
      try {
        await onSubmitReply(reviewId, { body: trimmed });
        setReplyDrafts((prev) => ({ ...prev, [reviewId]: '' }));
        setReplySuccess((prev) => ({ ...prev, [reviewId]: 'Reply posted!' }));
        setExpandedReplies((prev) => (prev[reviewId] ? prev : { ...prev, [reviewId]: true }));
        const predictedTotal =
          (reviews.find((candidate) => candidate.id === reviewId)?.replies?.length ?? 0) + 1;
        setReplyVisibleCounts((prev) => {
          const minVisible = getInitialVisibleCount(predictedTotal);
          const previous = prev[reviewId] ?? minVisible;
          const resolved =
            predictedTotal > 0
              ? Math.min(predictedTotal, Math.max(previous, minVisible, predictedTotal))
              : 0;
          if (prev[reviewId] === resolved) {
            return prev;
          }
          return { ...prev, [reviewId]: resolved };
        });
        setTimeout(() => {
          setReplySuccess((prev) => {
            if (!prev[reviewId]) return prev;
            const next = { ...prev };
            delete next[reviewId];
            return next;
          });
        }, 2000);
      } catch (error) {
        if (error instanceof Error) {
          setReplyErrors((prev) => ({ ...prev, [reviewId]: error.message }));
        } else {
          setReplyErrors((prev) => ({
            ...prev,
            [reviewId]: 'Unable to post reply right now.',
          }));
        }
      }
    },
    [onSubmitReply, replyDrafts, reviews],
  );

  const handleLoadMoreCommunityReviews = useCallback(() => {
    setVisibleCommunityCount((prev) => prev + COMMUNITY_LOAD_INCREMENT);
  }, []);

  const handleStartReplyEdit = useCallback(
    (reviewId: string, replyId: string, body: string) => {
      const target = reviews.find((review) => review.id === reviewId);
      const totalReplies = target?.replies?.length ?? 0;
      setExpandedReplies((prev) => (prev[reviewId] ? prev : { ...prev, [reviewId]: true }));
      setReplyVisibleCounts((prev) => {
        if (totalReplies <= 0) return prev;
        const desired = Math.max(prev[reviewId] ?? getInitialVisibleCount(totalReplies), totalReplies);
        if (prev[reviewId] === desired) return prev;
        return { ...prev, [reviewId]: desired };
      });
      setEditingReplies((prev) => (prev.includes(replyId) ? prev : [...prev, replyId]));
      setReplyEditDrafts((prev) => ({ ...prev, [replyId]: body }));
      setReplyEditErrors((prev) => ({ ...prev, [replyId]: null }));
      setReplyEditSuccess((prev) => ({ ...prev, [replyId]: null }));
    },
    [reviews],
  );

  const handleReplyEditChange = useCallback((replyId: string, text: string) => {
    setReplyEditDrafts((prev) => ({ ...prev, [replyId]: text }));
    setReplyEditErrors((prev) => ({ ...prev, [replyId]: null }));
  }, []);

  const handleCancelReplyEdit = useCallback((replyId: string) => {
    setEditingReplies((prev) => prev.filter((id) => id !== replyId));
    setReplyEditDrafts((prev) => {
      const next = { ...prev };
      delete next[replyId];
      return next;
    });
    setReplyEditErrors((prev) => {
      const next = { ...prev };
      delete next[replyId];
      return next;
    });
    setReplyEditSuccess((prev) => {
      const next = { ...prev };
      delete next[replyId];
      return next;
    });
  }, []);

  const handleSubmitReplyEdit = useCallback(
    async (reviewId: string, replyId: string) => {
      if (!onUpdateReply) return;
      const current = replyEditDrafts[replyId] ?? '';
      const trimmed = current.trim();
      if (trimmed.length < 2) {
        setReplyEditErrors((prev) => ({
          ...prev,
          [replyId]: 'Reply must be at least 2 characters.',
        }));
        return;
      }
      setReplyEditErrors((prev) => ({ ...prev, [replyId]: null }));
      try {
        await onUpdateReply(reviewId, replyId, { body: trimmed });
        setReplyEditSuccess((prev) => ({ ...prev, [replyId]: 'Reply updated!' }));
        setTimeout(() => {
          setReplyEditSuccess((prev) => {
            if (!prev[replyId]) return prev;
            const next = { ...prev };
            delete next[replyId];
            return next;
          });
        }, 2000);
        setEditingReplies((prev) => prev.filter((id) => id !== replyId));
        setReplyEditDrafts((prev) => {
          const next = { ...prev };
          delete next[replyId];
          return next;
        });
      } catch (error) {
        if (error instanceof Error) {
          setReplyEditErrors((prev) => ({ ...prev, [replyId]: error.message }));
        } else {
          setReplyEditErrors((prev) => ({
            ...prev,
            [replyId]: 'Unable to update reply right now.',
          }));
        }
      }
    },
    [onUpdateReply, replyEditDrafts],
  );

  const handleDeleteReply = useCallback(
    async (reviewId: string, replyId: string) => {
      if (!onDeleteReply) return;
      try {
        await onDeleteReply(reviewId, replyId);
        setReplyDeleteErrors((prev) => {
          const next = { ...prev };
          delete next[replyId];
          return next;
        });
        setEditingReplies((prev) => prev.filter((id) => id !== replyId));
        setReplyEditDrafts((prev) => {
          const next = { ...prev };
          delete next[replyId];
          return next;
        });
      } catch (error) {
        if (error instanceof Error) {
          setReplyDeleteErrors((prev) => ({ ...prev, [replyId]: error.message }));
        } else {
          setReplyDeleteErrors((prev) => ({
            ...prev,
            [replyId]: 'Unable to remove reply right now.',
          }));
        }
      }
    },
    [onDeleteReply],
  );

  const handleConfirmDeleteReply = useCallback(
    (reviewId: string, replyId: string, isOwnReply: boolean) => {
      if (!isOwnReply || !onDeleteReply) return;
      if (Platform.OS === 'web') {
        if (typeof window !== 'undefined') {
          const confirmed = window.confirm('Delete reply? This will remove your comment permanently.');
          if (confirmed) {
            void handleDeleteReply(reviewId, replyId);
          }
        }
        return;
      }
      Alert.alert('Delete reply?', 'This will remove your comment permanently.', [
        { text: 'Cancel', style: 'cancel' },
        {
          text: 'Delete',
          style: 'destructive',
          onPress: () => {
            void handleDeleteReply(reviewId, replyId);
          },
        },
      ]);
    },
    [handleDeleteReply, onDeleteReply],
  );

  const handleSubmitReview = useCallback(async () => {
    if (!onSubmitReview) return;
    setFormError(null);
    setFormSuccess(null);

    if (ratingInput === null || !Number.isFinite(ratingInput) || ratingInput < 0 || ratingInput > 10) {
      setFormError('Please select a rating between 0 and 10.');
      return;
    }
    const parsedRating = ratingInput;
    const trimmedBody = reviewInput.trim();
    if (trimmedBody.length < 20) {
      setFormError('Please write at least 20 characters.');
      return;
    }

    try {
      await onSubmitReview({ rating: parsedRating, body: trimmedBody });
      setFormSuccess(userReview ? 'Review updated!' : 'Thanks for sharing your thoughts!');
    } catch (error) {
      if (error instanceof Error) {
        setFormError(error.message);
      } else {
        setFormError('Unable to submit review right now.');
      }
    }
  }, [onSubmitReview, ratingInput, reviewInput, userReview]);

  const handleFavoritePress = useCallback(() => {
    if (!onToggleFavorite) {
      return;
    }
    onToggleFavorite();
  }, [onToggleFavorite]);

  const reviewCtaDisabled = !canSubmitReview || reviewSubmitting || ratingInput === null;
  const trailerUrl = game.trailerUrl ?? null;
  const hasTrailer = Boolean(trailerUrl);

  const shouldClampOverview = description.length > 320;
  const overviewText = description.trim();
  const overviewNumberOfLines = !isOverviewExpanded && shouldClampOverview ? 4 : undefined;
  const handleToggleOverview = useCallback(() => {
    setIsOverviewExpanded((prev) => !prev);
  }, []);

  const handleWatchTrailer = useCallback(() => {
    if (!hasTrailer || !trailerUrl) {
      return;
    }
    Linking.openURL(trailerUrl).catch((err) => console.warn('Failed to open trailer', err));
  }, [hasTrailer, trailerUrl]);

  return (
<<<<<<< HEAD
    <ScrollView contentContainerStyle={styles.scrollContent} keyboardShouldPersistTaps="handled">
      <View style={styles.heroContentStack}>
        <View style={styles.heroMediaCard}>
          {heroLandscapeUri ? (
            <View style={styles.heroMediaImageShell}>
              <Image
                source={{ uri: heroLandscapeUri }}
                style={styles.heroMediaImage}
                resizeMode="contain"
              />
              <LinearGradient
                colors={['rgba(4, 7, 18, 0.9)', 'rgba(4, 7, 18, 0)', 'rgba(4, 7, 18, 0.9)']}
                locations={[0, 0.5, 1]}
                start={{ x: 0, y: 0.5 }}
                end={{ x: 1, y: 0.5 }}
                style={styles.heroMediaFadeHorizontal}
                pointerEvents="none"
              />
              <LinearGradient
                colors={['rgba(4, 7, 18, 0.85)', 'rgba(4, 7, 18, 0)', 'rgba(4, 7, 18, 0.85)']}
                locations={[0, 0.55, 1]}
                start={{ x: 0.5, y: 0 }}
                end={{ x: 0.5, y: 1 }}
                style={styles.heroMediaFadeVertical}
                pointerEvents="none"
              />
            </View>
          ) : (
            <View style={[styles.heroMediaImageShell, styles.heroMediaFallback]}>
              <Text style={styles.heroMediaFallbackText}>Gameplay preview coming soon</Text>
            </View>
          )}
        </View>

        {coverUri ? (
          <View style={[styles.heroPosterFloat, isWide && styles.heroPosterFloatWide]}>
            <View style={styles.heroPosterWrap}>
              <Image source={{ uri: coverUri }} style={styles.heroPosterImage} />
            </View>
          </View>
        ) : (
          <View style={[styles.heroPosterFloat, styles.heroPosterFallback]}>
            <View style={styles.heroPosterWrap}>
              <Text style={styles.heroPosterFallbackText}>Artwork coming soon</Text>
=======
    <ScrollView
      style={styles.screen}
      contentContainerStyle={styles.screenContent}
      keyboardShouldPersistTaps="handled"
    >
      <View style={styles.heroShell}>
        {heroBackdrop ? (
          <Image
            source={{ uri: heroBackdrop }}
            style={styles.heroBackdrop}
            resizeMode="cover"
            blurRadius={24}
          />
        ) : null}
        <View style={styles.heroGradient} />
        <View style={styles.heroBottomFade} />
        <View style={[styles.heroRow, isWide && styles.heroRowWide]}>
          <View style={styles.heroTextColumn}>
            <Text style={styles.heroEyebrow}>
              {releaseLine ?? 'Upcoming release'}
              {game.developer ? ` • ${game.developer}` : ''}
            </Text>
            <Text style={styles.title}>{game.name}</Text>
            {heroBlurb ? <Text style={styles.heroSummary}>{heroBlurb}</Text> : null}

            {heroFacts.length ? (
              <View style={styles.heroFactsRow}>
                {heroFacts.map((fact) => (
                  <View key={fact.label} style={styles.heroFactCard}>
                    <Text style={styles.heroFactLabel}>{fact.label}</Text>
                    <Text style={styles.heroFactValue}>{fact.value}</Text>
                  </View>
                ))}
              </View>
            ) : null}

            <View style={styles.heroActionsRow}>
              <Pressable
                onPress={handleWatchTrailer}
                disabled={!hasTrailer}
                style={({ pressed }) => [
                  styles.heroPrimaryButton,
                  pressed && styles.heroPrimaryButtonPressed,
                  !hasTrailer && styles.heroActionDisabled,
                ]}
                accessibilityRole="button"
              >
                <Ionicons name="play" size={16} color="#0f172a" />
                <Text style={styles.heroPrimaryButtonLabel}>
                  {hasTrailer ? 'Watch trailer' : 'Trailer unavailable'}
                </Text>
              </Pressable>
              <Pressable
                onPress={handleFavoritePress}
                style={({ pressed }) => [
                  styles.heroSecondaryButton,
                  isFavorite && styles.heroSecondaryButtonActive,
                  (favoriteDisabled || pressed) && styles.heroSecondaryButtonPressed,
                ]}
                accessibilityRole="button"
                disabled={favoriteDisabled}
              >
                {favoriteDisabled ? (
                  <ActivityIndicator size="small" color="#f8fafc" />
                ) : (
                  <>
                    <Ionicons
                      name={isFavorite ? 'heart' : 'heart-outline'}
                      size={16}
                      color="#f8fafc"
                    />
                    <Text style={styles.heroSecondaryButtonLabel}>
                      {isFavorite ? 'Favourited' : 'Add to list'}
                    </Text>
                  </>
                )}
              </Pressable>
            </View>
            {favoriteError ? <Text style={styles.favoriteError}>{favoriteError}</Text> : null}
          </View>

          <View style={[styles.heroPosterCard, isWide && styles.heroPosterCardWide]}>
            {coverUri ? (
              <Image source={{ uri: coverUri }} style={styles.heroPosterImage} />
            ) : (
              <View style={styles.heroPosterFallback}>
                <Text style={styles.heroPosterFallbackText}>No artwork</Text>
              </View>
            )}
          </View>
        </View>
      </View>
      <View style={styles.bodyWrapper}>
        {quickMetrics.length ? (
          <View style={styles.metricSurface}>
            <View style={styles.metricRow}>
              {quickMetrics.map((metric) => (
                <View key={metric.key} style={styles.metricCard}>
                  <Text style={styles.metricLabel}>{metric.label}</Text>
                  <View style={styles.metricValueRow}>
                    <Text style={styles.metricValue}>{metric.value}</Text>
                    {metric.suffix ? <Text style={styles.metricSuffix}>{metric.suffix}</Text> : null}
                  </View>
                  {metric.meta ? <Text style={styles.metricMeta}>{metric.meta}</Text> : null}
                </View>
              ))}
            </View>
          </View>
        ) : null}

        {detailBackdrop ? (
          <View style={styles.featuredStillCard}>
            <Image source={{ uri: detailBackdrop }} style={styles.featuredStillImage} />
            <View style={styles.featuredStillOverlay}>
              <Text style={styles.featuredStillLabel}>Featured still</Text>
              <Text style={styles.featuredStillTitle}>{game.name}</Text>
>>>>>>> a3be9d19
            </View>
          </View>
        )}

<<<<<<< HEAD
        <View style={[styles.heroOverviewCard, isWide && styles.heroOverviewCardWide]}>
          <Text style={styles.heroEyebrow}>
            {releaseLine ?? 'Upcoming release'}
            {game.developer ? ` • ${game.developer}` : ''}
          </Text>
          <Text style={styles.heroHeadline}>{game.name}</Text>
          <Text style={styles.heroOverviewText} numberOfLines={overviewNumberOfLines}>
            {overviewText}
          </Text>
          {shouldClampOverview ? (
            <Pressable onPress={handleToggleOverview} style={styles.heroOverviewToggle}>
              <Text style={styles.heroOverviewToggleText}>
                {isOverviewExpanded ? 'Show less' : 'Read more'}
              </Text>
            </Pressable>
          ) : null}
        </View>

        <View
          style={[
            styles.heroDetailsPanel,
            isWide ? styles.heroDetailsPanelWide : styles.heroDetailsPanelStacked,
          ]}
        >
          <View style={[styles.heroDetailsRow, isWide && styles.heroDetailsRowWide]}>
            <View style={[styles.heroDetailsColumn, styles.heroDetailsColumnPrimary]}>
              {heroFacts.length ? (
                <View style={styles.heroFactsGrid}>
                  {heroFacts.map((fact) => (
                    <View key={fact.label} style={styles.heroFactCard}>
                      <Text style={styles.heroFactLabel}>{fact.label}</Text>
                      <Text style={styles.heroFactValue}>{fact.value}</Text>
                    </View>
                  ))}
                </View>
              ) : null}

              <View style={styles.heroActionsRow}>
                <Pressable
                  onPress={handleWatchTrailer}
                  disabled={!hasTrailer}
                  style={({ pressed }) => [
                    styles.heroPrimaryButton,
                    pressed && styles.heroPrimaryButtonPressed,
                    !hasTrailer && styles.heroActionDisabled,
                  ]}
                  accessibilityRole="button"
                >
                  <Ionicons name="play" size={16} color="#0f172a" />
                  <Text style={styles.heroPrimaryButtonLabel}>
                    {hasTrailer ? 'Watch trailer' : 'Trailer unavailable'}
                  </Text>
                </Pressable>
                <Pressable
                  onPress={handleFavoritePress}
                  style={({ pressed }) => [
                    styles.heroSecondaryButton,
                    isFavorite && styles.heroSecondaryButtonActive,
                    (favoriteDisabled || pressed) && styles.heroSecondaryButtonPressed,
                  ]}
                  accessibilityRole="button"
                  disabled={favoriteDisabled}
                >
                  {favoriteDisabled ? (
                    <ActivityIndicator size="small" color="#f8fafc" />
                  ) : (
                    <>
                      <Ionicons name={isFavorite ? 'heart' : 'heart-outline'} size={16} color="#f8fafc" />
                      <Text style={styles.heroSecondaryButtonLabel}>
                        {isFavorite ? 'Favourited' : 'Add to list'}
                      </Text>
                    </>
                  )}
                </Pressable>
              </View>
              {favoriteError ? <Text style={styles.favoriteError}>{favoriteError}</Text> : null}
            </View>

            {quickMetrics.length ? (
              <View style={[styles.heroDetailsColumn, styles.heroDetailsColumnSecondary]}>
                <View style={styles.heroMetrics}>
                  {quickMetrics.map((metric) => (
                    <View key={metric.key} style={styles.heroMetricCard}>
                      <Text style={styles.heroMetricLabel}>{metric.label}</Text>
                      <View style={styles.heroMetricValueRow}>
                        <Text style={styles.heroMetricValue}>{metric.value}</Text>
                        {metric.suffix ? (
                          <Text style={styles.heroMetricSuffix}>{metric.suffix}</Text>
                        ) : null}
                      </View>
                      {metric.meta ? <Text style={styles.heroMetricMeta}>{metric.meta}</Text> : null}
                    </View>
                  ))}
                </View>
              </View>
            ) : null}
          </View>
        </View>
      </View>

      <View style={styles.detailSurface}>
        {/* Community rating + platforms card removed to avoid duplication */}
=======
        <View style={styles.detailSurface}>
          <View style={[styles.overviewRow, !isWide && styles.overviewColumn]}>
            <View style={styles.descriptionCard}>
              <Text style={styles.cardHeading}>Overview</Text>
              <Text style={styles.descriptionText}>{description}</Text>
            </View>

            <View style={styles.ratingCard}>
              <Text style={styles.cardHeading}>Community rating</Text>
              <View style={styles.communityRatingBlock}>
                {canShowAverage ? (
                  <>
                    <Text style={styles.communityRatingValue}>{communityAverage.toFixed(1)}/10</Text>
                    <Text style={styles.communityRatingMeta}>{reviewCountLabel}</Text>
                  </>
                ) : (
                  <Text style={styles.communityRatingPlaceholder}>No reviews yet</Text>
                )}
                {reviewLimit ? (
                  <Text style={styles.communityRatingMeta}>
                    {reviewLimit} reviews per user available right now.
                  </Text>
                ) : null}
              </View>
              {platforms.length > 0 && (
                <View style={styles.platformRow}>
                  {platforms.map((platform) => (
                    <View key={platform.id} style={styles.platformPill}>
                      <Text style={styles.platformText}>{platform.label}</Text>
                    </View>
                  ))}
                </View>
              )}
            </View>
          </View>

          {!isAuthenticated && (
            <View style={styles.authPrompt}>
              <Text style={styles.authHeading}>Join Playlog</Text>
              <Text style={styles.authCopy}>
                Create an account to favourite games, rate them, and leave community reviews.
              </Text>
              <View style={styles.authActions}>
                <Pressable
                  onPress={onSignUp}
                  style={({ pressed }) => [styles.primaryBtn, pressed && styles.primaryBtnPressed]}
                  accessibilityRole="button"
                >
                  <Text style={styles.primaryBtnLabel}>Sign up</Text>
                </Pressable>
                <Pressable
                  onPress={onSignIn}
                  style={({ pressed }) => [styles.secondaryBtn, pressed && styles.secondaryBtnPressed]}
                  accessibilityRole="button"
                >
                  <Text style={styles.secondaryBtnLabel}>Sign in</Text>
                </Pressable>
              </View>
            </View>
          )}
        </View>
>>>>>>> a3be9d19

        <View style={styles.section}>
          <View style={styles.reviewSectionHeader}>
            <Text style={styles.sectionTitle}>Leave a review</Text>
            <Text style={styles.sectionSubtitleText}>
              Share your thoughts about {game.name} and help the community discover great games.
            </Text>
          </View>

        <View style={styles.reviewForm}>
          <Text style={styles.reviewFormTitle}>
            {userReview ? 'Update your review' : 'Leave a review'}
          </Text>
          {formError ? <Text style={styles.formError}>{formError}</Text> : null}
          {formSuccess ? <Text style={styles.formSuccess}>{formSuccess}</Text> : null}
          {!isAuthenticated ? (
            <Pressable
              onPress={onSignIn}
              style={({ pressed }) => [
                styles.signInPromptBtn,
                pressed && styles.signInPromptBtnPressed,
              ]}
              accessibilityRole="button"
            >
              <Text style={styles.signInPromptLabel}>Sign in to leave a review</Text>
            </Pressable>
          ) : reviewLimitReached && !userReview ? (
            <Text style={styles.limitNotice}>
              You have reached your review limit across games. Update an existing review to share a
              new one.
            </Text>
          ) : (
            <>
              <View style={styles.ratingInputRow}>
                <Text style={styles.ratingInputLabel}>Your rating (0-10)</Text>
                <View style={styles.ratingStarsRow}>
                  {ratingOptions.map((value) => {
                    const isActive = ratingInput !== null && value <= ratingInput;
                    return (
                      <Pressable
                        key={value}
                        onPress={() => handleSelectRating(value)}
                        style={({ pressed }) => [
                          styles.ratingStarButton,
                          pressed && styles.ratingStarButtonPressed,
                        ]}
                        accessibilityRole="button"
                        accessibilityLabel={`Set rating to ${value}`}
                      >
                        <Ionicons
                          name={isActive ? 'star' : 'star-outline'}
                          size={22}
                          color={isActive ? '#fbbf24' : '#475569'}
                        />
                      </Pressable>
                    );
                  })}
                </View>
                <View style={styles.ratingMetaRow}>
                  <Text style={styles.ratingSelectedValue}>
                    {ratingInput !== null ? `${ratingInput}/10` : 'Tap a star to rate'}
                  </Text>
                  {ratingInput !== null ? (
                    <Pressable
                      onPress={handleClearRating}
                      style={({ pressed }) => [
                        styles.ratingClearButton,
                        pressed && styles.ratingClearButtonPressed,
                      ]}
                      accessibilityRole="button"
                    >
                      <Text style={styles.ratingClearLabel}>Clear</Text>
                    </Pressable>
                  ) : null}
                </View>
              </View>
              <TextInput
                value={reviewInput}
                onChangeText={setReviewInput}
                placeholder={REVIEW_PLACEHOLDER}
                placeholderTextColor="#6b7280"
                multiline
                numberOfLines={4}
                textAlignVertical="top"
                style={styles.reviewTextarea}
              />
              <Pressable
                onPress={handleSubmitReview}
                disabled={reviewCtaDisabled}
                style={({ pressed }) => [
                  styles.submitBtn,
                  reviewCtaDisabled && styles.submitBtnDisabled,
                  pressed && !reviewCtaDisabled && styles.submitBtnPressed,
                ]}
                accessibilityRole="button"
              >
                {reviewSubmitting ? (
                  <ActivityIndicator size="small" color="#f8fafc" />
                ) : (
                  <Text style={styles.submitBtnLabel}>
                    {userReview ? 'Update review' : 'Share review'}
                  </Text>
                )}
              </Pressable>
            </>
          )}
          {reviewLimit && (
            <Text style={styles.reviewLimitHelper}>
              {Math.min(personalReviewCount, reviewLimit)}/{reviewLimit} personal review slots used.
            </Text>
          )}
        </View>

        <View style={styles.reviewSectionHeader}>
          <Text style={styles.sectionTitle}>Community reviews</Text>
          <Text style={styles.sectionSubtitleText}>
            See what other players are saying. Explore the latest notes first.
          </Text>
        </View>

        {reviewError ? <Text style={styles.errorText}>{reviewError}</Text> : null}
        {reviewsLoading ? (
          <View style={styles.reviewLoading}>
            <ActivityIndicator size="large" color="#6366f1" />
          </View>
        ) : visibleCommunityReviews.length ? (
          visibleCommunityReviews.map((review, index) => {
            const isLastReview = index === visibleCommunityReviews.length - 1;
            const replyDraft = replyDrafts[review.id] ?? '';
            const replyError = replyErrors[review.id] ?? null;
            const replySuccessMessage = replySuccess[review.id] ?? null;
            const isReplySubmitting = replySubmittingSet.has(review.id);
            const replies = review.replies ?? [];
            const replyReady = replyDraft.trim().length > 0;
            const totalReplies = replies.length;
            const isRepliesExpanded = expandedReplies[review.id] ?? false;
            const resolvedVisible =
              replyVisibleCounts[review.id] ??
              (isRepliesExpanded ? getInitialVisibleCount(totalReplies) : 0);
            const visibleReplies = isRepliesExpanded
              ? replies.slice(Math.max(0, totalReplies - resolvedVisible))
              : [];
            const remainingReplies = Math.max(0, totalReplies - resolvedVisible);
            return (
              <View
                key={review.id}
                style={[
                  styles.reviewThreadItem,
                  !isLastReview && styles.reviewThreadItemSpaced,
                ]}
              >
                <View style={styles.reviewTimeline}>
                  <View style={styles.reviewAvatar}>
                    <Text style={styles.reviewInitial}>{review.author.charAt(0).toUpperCase()}</Text>
                  </View>
                  {!isLastReview ? <View style={styles.reviewConnector} /> : null}
                </View>
                <View style={styles.reviewCard}>
                  <View style={styles.reviewHeader}>
                    <Text style={styles.reviewAuthor}>{review.author}</Text>
                    <Text style={styles.reviewRating}>{review.rating.toFixed(1)}/10</Text>
                  </View>
                  {review.createdAt ? (
                    <Text style={styles.reviewDate}>{formatReviewDate(review.createdAt)}</Text>
                  ) : null}
                  <Text style={styles.reviewBody}>{review.body}</Text>
                  {totalReplies > 0 ? (
                    <View style={styles.replyToggleRow}>
                      {!isRepliesExpanded ? (
                        <Pressable
                          onPress={() => handleToggleReplies(review.id, totalReplies)}
                          style={({ pressed }) => [
                            styles.replyToggleButton,
                            pressed && styles.replyToggleButtonPressed,
                          ]}
                          accessibilityRole="button"
                        >
                          <Text style={styles.replyToggleLabel}>
                            View replies ({totalReplies})
                          </Text>
                        </Pressable>
                      ) : (
                        <>
                          <Pressable
                            onPress={() => handleToggleReplies(review.id, totalReplies)}
                            style={({ pressed }) => [
                              styles.replyToggleButton,
                              pressed && styles.replyToggleButtonPressed,
                            ]}
                            accessibilityRole="button"
                          >
                            <Text style={styles.replyToggleLabel}>Hide replies</Text>
                          </Pressable>
                          {remainingReplies > 0 ? (
                            <Pressable
                              onPress={() => handleLoadMoreReplies(review.id, totalReplies)}
                              style={({ pressed }) => [
                                styles.replyToggleSecondaryButton,
                                pressed && styles.replyToggleSecondaryButtonPressed,
                              ]}
                              accessibilityRole="button"
                            >
                              <Text style={styles.replyToggleSecondaryLabel}>
                                See more replies (+{remainingReplies})
                              </Text>
                            </Pressable>
                          ) : null}
                        </>
                      )}
                    </View>
                  ) : null}
                  {isRepliesExpanded && visibleReplies.length > 0 && (
                    <View style={styles.replyList}>
                      {visibleReplies.map((reply) => {
                        const isOwnReply = currentUserId ? reply.userId === currentUserId : false;
                        const isEditing = editingRepliesSet.has(reply.id);
                        const editDraft = replyEditDrafts[reply.id] ?? reply.body;
                        const editError = replyEditErrors[reply.id] ?? null;
                        const editSuccessMessage = replyEditSuccess[reply.id] ?? null;
                        const deleteError = replyDeleteErrors[reply.id] ?? null;
                        const isUpdating = replyUpdatingSet.has(reply.id);
                        const isDeleting = replyDeletingSet.has(reply.id);
                        const showActions = isOwnReply && (onUpdateReply || onDeleteReply);

                        return (
                          <View key={reply.id} style={styles.replyItem}>
                            <View style={styles.replyAvatar}>
                              <Text style={styles.replyInitial}>
                                {reply.author.charAt(0).toUpperCase()}
                              </Text>
                            </View>
                            <View style={styles.replyContent}>
                              <View style={styles.replyHeader}>
                                <Text style={styles.replyAuthor}>{reply.author}</Text>
                                {reply.createdAt ? (
                                  <Text style={styles.replyDate}>
                                    {formatReviewDate(reply.createdAt)}
                                  </Text>
                                ) : null}
                              </View>
                              {isEditing ? (
                                <View style={styles.replyEditBlock}>
                                  <TextInput
                                    value={editDraft}
                                    onChangeText={(text) => handleReplyEditChange(reply.id, text)}
                                    placeholder="Update your reply..."
                                    placeholderTextColor="#64748b"
                                    multiline
                                    numberOfLines={3}
                                    textAlignVertical="top"
                                    style={styles.replyInput}
                                  />
                                  {editError ? (
                                    <Text style={styles.replyErrorText}>{editError}</Text>
                                  ) : null}
                                  {editSuccessMessage ? (
                                    <Text style={styles.replySuccessText}>
                                      {editSuccessMessage}
                                    </Text>
                                  ) : null}
                                  <View style={styles.replyEditActions}>
                                    <Pressable
                                      onPress={() => handleCancelReplyEdit(reply.id)}
                                      style={({ pressed }) => [
                                        styles.replyCancelButton,
                                        pressed && styles.replyCancelButtonPressed,
                                      ]}
                                      accessibilityRole="button"
                                      disabled={isUpdating}
                                    >
                                      <Text style={styles.replyCancelLabel}>Cancel</Text>
                                    </Pressable>
                                    <Pressable
                                      onPress={() => handleSubmitReplyEdit(review.id, reply.id)}
                                      disabled={isUpdating}
                                      style={({ pressed }) => [
                                        styles.replySaveButton,
                                        isUpdating && styles.replyButtonDisabled,
                                        pressed &&
                                          !isUpdating &&
                                          styles.replySaveButtonPressed,
                                      ]}
                                      accessibilityRole="button"
                                    >
                                      {isUpdating ? (
                                        <ActivityIndicator size="small" color="#f8fafc" />
                                      ) : (
                                        <Text style={styles.replySaveLabel}>Save</Text>
                                      )}
                                    </Pressable>
                                  </View>
                                </View>
                              ) : (
                                <Text style={styles.replyBody}>{reply.body}</Text>
                              )}
                              {deleteError ? (
                                <Text style={styles.replyErrorText}>{deleteError}</Text>
                              ) : null}
                              {showActions ? (
                                <View style={styles.replyActions}>
                                  {isEditing ? null : onUpdateReply ? (
                                    <Pressable
                                      onPress={() =>
                                        handleStartReplyEdit(review.id, reply.id, reply.body)
                                      }
                                      style={({ pressed }) => [
                                        styles.replyActionButton,
                                        pressed && styles.replyActionButtonPressed,
                                      ]}
                                      accessibilityRole="button"
                                    >
                                      <Text style={styles.replyActionLabel}>Edit</Text>
                                    </Pressable>
                                  ) : null}
                                  {onDeleteReply ? (
                                    <Pressable
                                      onPress={() =>
                                        handleConfirmDeleteReply(review.id, reply.id, isOwnReply)
                                      }
                                      disabled={isDeleting}
                                      style={({ pressed }) => [
                                        styles.replyDeleteButton,
                                        pressed && styles.replyDeleteButtonPressed,
                                      ]}
                                      accessibilityRole="button"
                                    >
                                      {isDeleting ? (
                                        <ActivityIndicator size="small" color="#f8fafc" />
                                      ) : (
                                        <Text style={styles.replyDeleteLabel}>Delete</Text>
                                      )}
                                    </Pressable>
                                  ) : null}
                                </View>
                              ) : null}
                            </View>
                          </View>
                        );
                      })}
                    </View>
                  )}
                  <View style={styles.replyComposer}>
                    {isAuthenticated ? (
                      <>
                        <TextInput
                          value={replyDraft}
                          onChangeText={(text) => handleReplyDraftChange(review.id, text)}
                          placeholder="Share your thoughts..."
                          placeholderTextColor="#64748b"
                          multiline
                          numberOfLines={3}
                          textAlignVertical="top"
                          style={styles.replyInput}
                        />
                        {replyError ? <Text style={styles.replyErrorText}>{replyError}</Text> : null}
                        {replySuccessMessage ? (
                          <Text style={styles.replySuccessText}>{replySuccessMessage}</Text>
                        ) : null}
                        <Pressable
                          onPress={() => handleReplySubmit(review.id)}
                          disabled={!replyReady || isReplySubmitting}
                          style={({ pressed }) => [
                            styles.replyButton,
                            (!replyReady || isReplySubmitting) && styles.replyButtonDisabled,
                            pressed && replyReady && !isReplySubmitting && styles.replyButtonPressed,
                          ]}
                          accessibilityRole="button"
                        >
                          {isReplySubmitting ? (
                            <ActivityIndicator size="small" color="#f8fafc" />
                          ) : (
                            <Text style={styles.replyButtonLabel}>Reply</Text>
                          )}
                        </Pressable>
                      </>
                    ) : (
                      <Pressable
                        onPress={onSignIn}
                        style={({ pressed }) => [
                          styles.replySigninButton,
                          pressed && styles.replySigninButtonPressed,
                        ]}
                        accessibilityRole="button"
                      >
                        <Text style={styles.replySigninLabel}>Sign in to reply</Text>
                      </Pressable>
                    )}
                  </View>
                </View>
              </View>
            );
          })
        ) : (
          <Text style={styles.emptyState}>No reviews yet. Be the first to share your thoughts.</Text>
        )}

        {hasMoreCommunityReviews ? (
          <Pressable
            onPress={handleLoadMoreCommunityReviews}
            style={({ pressed }) => [
              styles.communityLoadMoreButton,
              pressed && styles.communityLoadMoreButtonPressed,
            ]}
            accessibilityRole="button"
          >
            <Text style={styles.communityLoadMoreLabel}>
              See more reviews (+{remainingCommunityReviews})
            </Text>
          </Pressable>
        ) : null}
      </View>

      {similarGames.length > 0 && (
        <View style={styles.section}>
          <Text style={styles.sectionTitle}>Similar games</Text>
          <FlatList
            data={similarGames}
            keyExtractor={(item) => item.id.toString()}
            horizontal
            showsHorizontalScrollIndicator={false}
            contentContainerStyle={styles.similarListContent}
            ItemSeparatorComponent={() => <View style={styles.similarSeparator} />}
            renderItem={({ item }) => (
              <GameCard
                game={item}
                containerStyle={styles.similarCard}
                onPress={onSelectSimilar ? () => onSelectSimilar(item) : undefined}
              />
            )}
          />
        </View>
      )}
      </View>
    </ScrollView>
  );
}

function resolveCoverUri(raw?: string | null) {
  const normalized = normalizeImageUri(raw);
  if (!normalized) return undefined;
  if (!normalized.includes('images.igdb.com')) {
    return normalized;
  }
  return applyIgdbSize(normalized, 't_cover_big');
}

function resolveBackdropUri(raw?: string | null) {
  const normalized = normalizeImageUri(raw);
  if (!normalized) return undefined;
  if (!normalized.includes('images.igdb.com')) {
    return normalized;
  }
  const isCoverAsset = /\/co\d+/i.test(normalized);
  const targetSize = isCoverAsset ? 't_cover_big' : 't_1080p';
  return applyIgdbSize(normalized, targetSize);
}

function normalizeImageUri(raw?: string | null) {
  if (!raw) return undefined;
  const trimmed = raw.trim();
  if (!trimmed) return undefined;
  if (/^https?:\/\//i.test(trimmed)) {
    return trimmed;
  }
  if (trimmed.startsWith('//')) {
    return `https:${trimmed}`;
  }
  return `https://${trimmed}`;
}

function applyIgdbSize(uri: string, sizeToken: string) {
  if (!/\/t_[^/]+\//.test(uri)) {
    return uri;
  }
  return uri.replace(/\/t_[^/]+\//, `/${sizeToken}/`);
}

function buildReleaseLine(game: GameDetailsData) {
  const year =
    game.releaseYear ??
    (game.first_release_date ? new Date(game.first_release_date * 1000).getFullYear() : undefined);
  const developer = game.developer;

  if (year && developer) return `${year}, ${developer}`;
  if (year) return `${year}`;
  if (developer) return developer;
  return null;
}

function formatPlatform(slug?: string | null) {
  if (!slug) return 'Unknown';
  return slug.replace(/_/g, ' ').replace(/\b\w/g, (char) => char.toUpperCase());
}

function formatReviewDate(iso?: string) {
  if (!iso) return '';
  const date = new Date(iso);
  if (Number.isNaN(date.getTime())) return '';
  return new Intl.DateTimeFormat('en-US', {
    month: 'short',
    day: 'numeric',
    year: 'numeric',
  }).format(date);
}

const styles = StyleSheet.create({
  screen: {
    flex: 1,
    backgroundColor: '#020617',
  },
  screenContent: {
    paddingBottom: 48,
  },
  bodyWrapper: {
    paddingHorizontal: 24,
    paddingTop: 32,
    paddingBottom: 32,
    gap: 32,
  },
<<<<<<< HEAD
  heroContentStack: {
    gap: 20,
  },
  heroMediaCard: {
    width: '100%',
    aspectRatio: 21 / 9,
    borderRadius: 36,
    position: 'relative',
    marginBottom: 32,
  },
  heroMediaImageShell: {
    flex: 1,
=======
  featuredStillCard: {
>>>>>>> a3be9d19
    borderRadius: 28,
    overflow: 'hidden',
  },
  heroMediaImage: {
    width: '100%',
    height: '100%',
  },
  heroMediaFadeHorizontal: {
    ...StyleSheet.absoluteFillObject,
  },
  heroMediaFadeVertical: {
    ...StyleSheet.absoluteFillObject,
  },
  heroMediaFallback: {
    alignItems: 'center',
    justifyContent: 'center',
    padding: 24,
    backgroundColor: 'rgba(15, 23, 42, 0.6)',
  },
  heroMediaFallbackText: {
    color: '#94a3b8',
    fontWeight: '600',
    textAlign: 'center',
  },
  heroDetailsPanel: {
    width: '100%',
    borderRadius: 32,
    borderWidth: 1,
<<<<<<< HEAD
    borderColor: 'rgba(148, 163, 184, 0.3)',
    backgroundColor: 'rgba(2, 6, 23, 0.92)',
    padding: 24,
    gap: 20,
    shadowColor: '#01030a',
    shadowOpacity: 0.35,
    shadowRadius: 24,
    shadowOffset: { width: 0, height: 12 },
    elevation: 8,
  },
  heroDetailsPanelWide: {
    padding: 32,
    marginTop: 24,
  },
  heroDetailsPanelStacked: {
    marginTop: 220,
  },
  heroDetailsRow: {
    flexDirection: 'column',
    gap: 20,
  },
  heroDetailsRowWide: {
    flexDirection: 'row',
    alignItems: 'stretch',
    gap: 32,
  },
  heroDetailsColumn: {
    flex: 1,
    gap: 16,
  },
  heroDetailsColumnPrimary: {
    minWidth: 0,
  },
  heroDetailsColumnSecondary: {
    minWidth: 240,
  },
  heroPosterFloat: {
    width: 220,
    alignSelf: 'center',
    marginTop: -120,
    zIndex: 5,
  },
  heroPosterFloatWide: {
    alignSelf: 'flex-start',
    marginLeft: 264,
    marginTop: -180,
  },
  heroPosterWrap: {
    width: '100%',
    borderRadius: 28,
    padding: 12,
    backgroundColor: 'rgba(4, 7, 18, 0.95)',
    borderWidth: 2,
    borderColor: 'rgba(248, 250, 252, 0.18)',
    shadowColor: '#000',
    shadowOpacity: 0.45,
    shadowRadius: 18,
    shadowOffset: { width: 0, height: 12 },
    elevation: 6,
  },
  heroPosterImage: {
    width: '100%',
    aspectRatio: 2 / 3,
    borderRadius: 20,
  },
  heroPosterFallback: {
    alignItems: 'center',
    justifyContent: 'center',
  },
  heroPosterFallbackText: {
    color: '#94a3b8',
    fontWeight: '600',
    textAlign: 'center',
  },
  heroOverviewCard: {
    width: '100%',
    borderRadius: 28,
    padding: 24,
    borderWidth: 1,
    borderColor: 'rgba(148, 163, 184, 0.35)',
    backgroundColor: 'rgba(2, 6, 23, 0.9)',
    gap: 12,
    marginTop: -120,
    shadowColor: '#01030a',
    shadowOpacity: 0.35,
    shadowRadius: 24,
    shadowOffset: { width: 0, height: 12 },
    elevation: 8,
  },
  heroOverviewCardWide: {
    alignSelf: 'flex-end',
    marginTop: -337,
    marginLeft: 50,
    marginRight: 178,
    maxWidth: 640,
    paddingHorizontal: 40,
    paddingVertical: 32,
  },
  heroHeadline: {
    fontSize: 40,
    fontWeight: '800',
    color: '#f8fafc',
  },
  heroOverviewText: {
    color: '#cbd5f5',
    fontSize: 15,
    lineHeight: 22,
  },
  heroOverviewToggle: {
    alignSelf: 'flex-start',
    paddingVertical: 6,
    paddingHorizontal: 12,
    borderRadius: 999,
    backgroundColor: 'rgba(148, 163, 184, 0.15)',
  },
  heroOverviewToggleText: {
    color: '#e2e8f0',
    fontSize: 12,
    fontWeight: '600',
    letterSpacing: 0.6,
    textTransform: 'uppercase',
=======
    borderColor: 'rgba(99, 102, 241, 0.25)',
    alignSelf: 'center',
    width: '100%',
    maxWidth: 1200,
    shadowColor: '#01030a',
    shadowOpacity: 0.35,
    shadowRadius: 28,
    shadowOffset: { width: 0, height: 18 },
    elevation: 8,
  },
  featuredStillImage: {
    width: '100%',
    height: 260,
  },
  featuredStillOverlay: {
    position: 'absolute',
    left: 0,
    right: 0,
    bottom: 0,
    padding: 20,
    backgroundColor: 'rgba(2, 6, 23, 0.65)',
    gap: 4,
  },
  featuredStillLabel: {
    color: '#94a3b8',
    fontSize: 12,
    textTransform: 'uppercase',
    letterSpacing: 1,
  },
  featuredStillTitle: {
    color: '#f8fafc',
    fontSize: 18,
    fontWeight: '700',
  },
  detailSurface: {
    borderRadius: 32,
    padding: 24,
    backgroundColor: 'rgba(4, 7, 18, 0.95)',
    borderWidth: 1,
    borderColor: 'rgba(148, 163, 184, 0.25)',
    gap: 24,
  },
  metricSurface: {
    borderRadius: 28,
    padding: 24,
    backgroundColor: 'rgba(4, 7, 18, 0.95)',
    borderWidth: 1,
    borderColor: 'rgba(148, 163, 184, 0.25)',
  },
  heroShell: {
    width: '100%',
    minHeight: 420,
    paddingHorizontal: 24,
    paddingTop: 96,
    paddingBottom: 72,
    justifyContent: 'flex-end',
    backgroundColor: '#050a1a',
    overflow: 'hidden',
    position: 'relative',
  },
  heroBackdrop: {
    ...StyleSheet.absoluteFillObject,
    opacity: 0.55,
  },
  heroGradient: {
    ...StyleSheet.absoluteFillObject,
    backgroundColor: 'rgba(2, 6, 23, 0.65)',
  },
  heroBottomFade: {
    position: 'absolute',
    left: 0,
    right: 0,
    bottom: 0,
    height: 180,
    backgroundColor: 'rgba(5, 10, 26, 0.95)',
  },
  heroRow: {
    gap: 24,
    position: 'relative',
    width: '100%',
    alignSelf: 'center',
    maxWidth: 1200,
  },
  heroRowWide: {
    flexDirection: 'row',
    alignItems: 'flex-end',
    justifyContent: 'space-between',
>>>>>>> a3be9d19
  },
  heroDetailsBody: {
    flex: 1,
    gap: 12,
  },
  heroEyebrow: {
    color: '#94a3b8',
    fontSize: 13,
    textTransform: 'uppercase',
    letterSpacing: 1,
  },
  title: {
    fontSize: 36,
    fontWeight: '800',
    color: '#f8fafc',
  },
  heroFactsGrid: {
    flexDirection: 'row',
    flexWrap: 'wrap',
    gap: 12,
  },
  heroFactCard: {
    flexGrow: 1,
    minWidth: 145,
    borderRadius: 20,
    borderWidth: 1,
    borderColor: 'rgba(148, 163, 184, 0.25)',
    paddingVertical: 12,
    paddingHorizontal: 14,
    backgroundColor: 'rgba(15, 23, 42, 0.7)',
  },
  heroFactLabel: {
    color: '#94a3b8',
    fontSize: 11,
    fontWeight: '600',
    textTransform: 'uppercase',
    letterSpacing: 0.6,
  },
  heroFactValue: {
    color: '#f8fafc',
    fontSize: 16,
    fontWeight: '600',
    marginTop: 2,
  },
  heroActionsRow: {
    flexDirection: 'row',
    flexWrap: 'wrap',
    gap: 12,
    alignItems: 'center',
  },
  heroPrimaryButton: {
    flexDirection: 'row',
    alignItems: 'center',
    gap: 8,
    paddingVertical: 10,
    paddingHorizontal: 18,
    borderRadius: 999,
    backgroundColor: '#4ade80',
  },
  heroPrimaryButtonPressed: {
    opacity: 0.85,
  },
  heroPrimaryButtonLabel: {
    color: '#0f172a',
    fontWeight: '700',
  },
  heroSecondaryButton: {
    flexDirection: 'row',
    alignItems: 'center',
    gap: 8,
    paddingVertical: 10,
    paddingHorizontal: 18,
    borderRadius: 999,
    borderWidth: 1,
    borderColor: 'rgba(148, 163, 184, 0.5)',
    backgroundColor: 'rgba(15, 23, 42, 0.6)',
  },
  heroSecondaryButtonPressed: {
    opacity: 0.75,
  },
  heroSecondaryButtonActive: {
    borderColor: '#f8fafc',
    backgroundColor: 'rgba(248, 250, 252, 0.08)',
  },
  heroSecondaryButtonLabel: {
    color: '#f8fafc',
    fontWeight: '600',
  },
  heroActionDisabled: {
    opacity: 0.5,
  },
  favoriteError: {
    color: '#fca5a5',
    fontSize: 13,
  },
<<<<<<< HEAD
  heroMetrics: {
=======
  heroPosterCard: {
    width: 150,
    borderRadius: 20,
    overflow: 'hidden',
    borderWidth: 1,
    borderColor: 'rgba(148, 163, 184, 0.4)',
    backgroundColor: 'rgba(15, 23, 42, 0.85)',
    alignSelf: 'flex-start',
    shadowColor: '#01030a',
    shadowOpacity: 0.3,
    shadowRadius: 16,
    shadowOffset: { width: 0, height: 12 },
    elevation: 8,
    marginTop: 24,
  },
  heroPosterCardWide: {
    width: 200,
    marginTop: 0,
    alignSelf: 'flex-end',
  },
  heroPosterImage: {
    width: '100%',
    aspectRatio: 2 / 3,
  },
  heroPosterFallback: {
    flex: 1,
    alignItems: 'center',
    justifyContent: 'center',
    padding: 16,
  },
  heroPosterFallbackText: {
    color: '#94a3b8',
    fontWeight: '600',
  },
  metricRow: {
>>>>>>> a3be9d19
    flexDirection: 'row',
    flexWrap: 'wrap',
    gap: 12,
  },
  heroMetricCard: {
    borderRadius: 20,
    backgroundColor: 'rgba(8, 13, 28, 0.85)',
    borderWidth: 1,
    borderColor: 'rgba(148, 163, 184, 0.25)',
    padding: 14,
    gap: 4,
    flexGrow: 1,
    minWidth: 110,
  },
  heroMetricLabel: {
    color: '#94a3b8',
    fontSize: 11,
    textTransform: 'uppercase',
    letterSpacing: 0.8,
  },
  heroMetricValueRow: {
    flexDirection: 'row',
    alignItems: 'baseline',
    gap: 4,
  },
  heroMetricValue: {
    color: '#f8fafc',
    fontSize: 24,
    fontWeight: '800',
  },
  heroMetricSuffix: {
    color: '#94a3b8',
    fontSize: 14,
    fontWeight: '600',
  },
  heroMetricMeta: {
    color: '#94a3b8',
    fontSize: 12,
  },
<<<<<<< HEAD
  detailSurface: {
    gap: 24,
    borderRadius: 28,
    padding: 24,
    backgroundColor: 'rgba(4, 7, 18, 0.9)',
    borderWidth: 1,
    borderColor: 'rgba(148, 163, 184, 0.2)',
=======
  overviewRow: {
    flexDirection: 'row',
    gap: 16,
  },
  overviewColumn: {
    flexDirection: 'column',
  },
  descriptionCard: {
    flex: 2,
    backgroundColor: '#111827',
    padding: 20,
    borderRadius: 20,
    gap: 12,
    borderWidth: 1,
    borderColor: 'rgba(148, 163, 184, 0.15)',
  },
  ratingCard: {
    flex: 1,
    backgroundColor: '#111827',
    padding: 20,
    borderRadius: 20,
    gap: 16,
    borderWidth: 1,
    borderColor: 'rgba(148, 163, 184, 0.15)',
  },
  cardHeading: {
    fontSize: 14,
    fontWeight: '600',
    color: '#cbd5f5',
    letterSpacing: 1,
  },
  descriptionText: {
    color: '#e2e8f0',
    fontSize: 15,
    lineHeight: 22,
  },
  communityRatingBlock: {
    gap: 4,
    borderRadius: 14,
    padding: 12,
    backgroundColor: 'rgba(79, 70, 229, 0.1)',
  },
  communityRatingValue: {
    color: '#a5b4fc',
    fontSize: 18,
    fontWeight: '700',
  },
  communityRatingMeta: {
    color: '#cbd5f5',
    fontSize: 12,
  },
  communityRatingPlaceholder: {
    color: '#94a3b8',
    fontSize: 13,
  },
  platformRow: {
    flexDirection: 'row',
    flexWrap: 'wrap',
    gap: 8,
  },
  platformPill: {
    paddingVertical: 6,
    paddingHorizontal: 12,
    borderRadius: 999,
    backgroundColor: 'rgba(99, 102, 241, 0.15)',
  },
  platformText: {
    color: '#c7d2fe',
    fontSize: 12,
    fontWeight: '600',
>>>>>>> a3be9d19
  },
  authPrompt: {
    backgroundColor: '#111827',
    borderRadius: 20,
    padding: 24,
    gap: 16,
    borderWidth: 1,
    borderColor: 'rgba(148, 163, 184, 0.15)',
  },
  authHeading: {
    fontSize: 18,
    fontWeight: '700',
    color: '#f8fafc',
  },
  authCopy: {
    fontSize: 14,
    color: '#cbd5f5',
  },
  authActions: {
    flexDirection: 'row',
    flexWrap: 'wrap',
    gap: 12,
  },
  primaryBtn: {
    paddingVertical: 12,
    paddingHorizontal: 24,
    borderRadius: 999,
    backgroundColor: '#6366f1',
  },
  primaryBtnPressed: {
    backgroundColor: '#4f46e5',
  },
  primaryBtnLabel: {
    color: '#f8fafc',
    fontSize: 16,
    fontWeight: '600',
  },
  secondaryBtn: {
    paddingVertical: 12,
    paddingHorizontal: 24,
    borderRadius: 999,
    backgroundColor: 'rgba(99, 102, 241, 0.15)',
  },
  secondaryBtnPressed: {
    backgroundColor: 'rgba(99, 102, 241, 0.3)',
  },
  secondaryBtnLabel: {
    color: '#cbd5f5',
    fontSize: 16,
    fontWeight: '600',
  },
  section: {
    gap: 16,
  },
  reviewSectionHeader: {
    gap: 4,
  },
  sectionSubtitleText: {
    fontSize: 14,
    color: '#94a3b8',
  },
  sectionTitle: {
    fontSize: 24,
    fontWeight: '700',
    color: '#f8fafc',
  },
  reviewLoading: {
    paddingVertical: 32,
    alignItems: 'center',
    justifyContent: 'center',
  },
  errorText: {
    color: '#fca5a5',
    fontSize: 14,
  },
  reviewThreadItem: {
    flexDirection: 'row',
    alignItems: 'flex-start',
    gap: 16,
  },
  reviewThreadItemSpaced: {
    marginBottom: 20,
  },
  reviewTimeline: {
    alignItems: 'center',
    minWidth: 40,
  },
  reviewAvatar: {
    width: 40,
    height: 40,
    borderRadius: 20,
    backgroundColor: '#6366f1',
    alignItems: 'center',
    justifyContent: 'center',
  },
  reviewConnector: {
    flex: 1,
    width: 2,
    backgroundColor: 'rgba(99, 102, 241, 0.35)',
    marginTop: 6,
  },
  reviewInitial: {
    color: '#f8fafc',
    fontWeight: '700',
    fontSize: 16,
  },
  reviewCard: {
    flex: 1,
    backgroundColor: '#111827',
    borderRadius: 16,
    padding: 16,
    gap: 8,
    borderWidth: 1,
    borderColor: 'rgba(148, 163, 184, 0.12)',
    shadowColor: '#000',
    shadowOpacity: 0.12,
    shadowRadius: 12,
    shadowOffset: { width: 0, height: 6 },
    elevation: 2,
  },
  reviewHeader: {
    flexDirection: 'row',
    alignItems: 'baseline',
    justifyContent: 'space-between',
  },
  reviewAuthor: {
    color: '#f8fafc',
    fontWeight: '600',
    fontSize: 15,
  },
  reviewRating: {
    color: '#a5b4fc',
    fontSize: 12,
    fontWeight: '600',
  },
  reviewDate: {
    color: '#94a3b8',
    fontSize: 12,
    marginTop: -2,
  },
  reviewBody: {
    color: '#e2e8f0',
    lineHeight: 20,
    marginTop: 4,
  },
  replyList: {
    marginTop: 16,
    gap: 14,
  },
  replyToggleRow: {
    marginTop: 12,
    flexDirection: 'row',
    flexWrap: 'wrap',
    gap: 8,
    alignItems: 'center',
  },
  replyToggleButton: {
    paddingVertical: 4,
    paddingHorizontal: 12,
    borderRadius: 999,
    backgroundColor: 'rgba(99, 102, 241, 0.15)',
  },
  replyToggleButtonPressed: {
    backgroundColor: 'rgba(99, 102, 241, 0.3)',
  },
  replyToggleLabel: {
    color: '#cbd5f5',
    fontSize: 12,
    fontWeight: '600',
  },
  replyToggleSecondaryButton: {
    paddingVertical: 4,
    paddingHorizontal: 12,
    borderRadius: 999,
    backgroundColor: 'rgba(96, 165, 250, 0.15)',
  },
  replyToggleSecondaryButtonPressed: {
    backgroundColor: 'rgba(96, 165, 250, 0.3)',
  },
  replyToggleSecondaryLabel: {
    color: '#bae6fd',
    fontSize: 12,
    fontWeight: '600',
  },
  communityLoadMoreButton: {
    alignSelf: 'center',
    marginTop: 12,
    paddingVertical: 8,
    paddingHorizontal: 20,
    borderRadius: 999,
    backgroundColor: 'rgba(99, 102, 241, 0.18)',
  },
  communityLoadMoreButtonPressed: {
    backgroundColor: 'rgba(99, 102, 241, 0.32)',
  },
  communityLoadMoreLabel: {
    color: '#c7d2fe',
    fontSize: 13,
    fontWeight: '600',
  },
  replyItem: {
    flexDirection: 'row',
    alignItems: 'flex-start',
    gap: 12,
  },
  replyAvatar: {
    width: 32,
    height: 32,
    borderRadius: 16,
    backgroundColor: 'rgba(99, 102, 241, 0.2)',
    alignItems: 'center',
    justifyContent: 'center',
  },
  replyInitial: {
    color: '#cbd5f5',
    fontWeight: '700',
    fontSize: 13,
  },
  replyContent: {
    flex: 1,
    gap: 4,
  },
  replyHeader: {
    flexDirection: 'row',
    justifyContent: 'space-between',
    alignItems: 'baseline',
  },
  replyAuthor: {
    color: '#f1f5f9',
    fontWeight: '600',
    fontSize: 14,
  },
  replyDate: {
    color: '#94a3b8',
    fontSize: 11,
  },
  replyBody: {
    color: '#cbd5f5',
    fontSize: 13,
    lineHeight: 18,
  },
  replyComposer: {
    marginTop: 16,
    gap: 8,
    backgroundColor: '#0f172a',
    borderRadius: 12,
    borderWidth: 1,
    borderColor: 'rgba(99, 102, 241, 0.2)',
    padding: 12,
  },
  replyInput: {
    minHeight: 72,
    borderRadius: 10,
    borderWidth: 1,
    borderColor: '#1e293b',
    backgroundColor: '#111827',
    paddingHorizontal: 12,
    paddingVertical: 10,
    color: '#f8fafc',
    fontSize: 14,
    lineHeight: 18,
  },
  replyErrorText: {
    color: '#fca5a5',
    fontSize: 12,
  },
  replySuccessText: {
    color: '#86efac',
    fontSize: 12,
  },
  replyEditBlock: {
    marginTop: 8,
    gap: 8,
  },
  replyEditActions: {
    flexDirection: 'row',
    justifyContent: 'flex-end',
    gap: 8,
  },
  replyCancelButton: {
    paddingVertical: 6,
    paddingHorizontal: 16,
    borderRadius: 999,
    backgroundColor: 'rgba(99, 102, 241, 0.15)',
  },
  replyCancelButtonPressed: {
    backgroundColor: 'rgba(99, 102, 241, 0.3)',
  },
  replyCancelLabel: {
    color: '#cbd5f5',
    fontSize: 13,
    fontWeight: '600',
  },
  replySaveButton: {
    paddingVertical: 6,
    paddingHorizontal: 18,
    borderRadius: 999,
    backgroundColor: '#6366f1',
  },
  replySaveButtonPressed: {
    backgroundColor: '#4f46e5',
  },
  replySaveLabel: {
    color: '#f8fafc',
    fontSize: 13,
    fontWeight: '600',
  },
  replyActions: {
    flexDirection: 'row',
    gap: 12,
    marginTop: 10,
  },
  replyActionButton: {
    paddingVertical: 4,
    paddingHorizontal: 10,
    borderRadius: 999,
    backgroundColor: 'rgba(99, 102, 241, 0.12)',
  },
  replyActionButtonPressed: {
    backgroundColor: 'rgba(99, 102, 241, 0.25)',
  },
  replyActionLabel: {
    color: '#c7d2fe',
    fontSize: 12,
    fontWeight: '600',
  },
  replyDeleteButton: {
    paddingVertical: 4,
    paddingHorizontal: 12,
    borderRadius: 999,
    backgroundColor: 'rgba(220, 38, 38, 0.12)',
  },
  replyDeleteButtonPressed: {
    backgroundColor: 'rgba(220, 38, 38, 0.25)',
  },
  replyDeleteLabel: {
    color: '#fca5a5',
    fontSize: 12,
    fontWeight: '600',
  },
  replyButton: {
    alignSelf: 'flex-end',
    paddingVertical: 8,
    paddingHorizontal: 18,
    borderRadius: 999,
    backgroundColor: '#6366f1',
  },
  replyButtonDisabled: {
    backgroundColor: 'rgba(99, 102, 241, 0.35)',
  },
  replyButtonPressed: {
    backgroundColor: '#4f46e5',
  },
  replyButtonLabel: {
    color: '#f8fafc',
    fontSize: 13,
    fontWeight: '600',
  },
  replySigninButton: {
    paddingVertical: 8,
    paddingHorizontal: 16,
    borderRadius: 999,
    backgroundColor: 'rgba(99, 102, 241, 0.15)',
    alignSelf: 'flex-start',
  },
  replySigninButtonPressed: {
    backgroundColor: 'rgba(99, 102, 241, 0.3)',
  },
  replySigninLabel: {
    color: '#cbd5f5',
    fontSize: 13,
    fontWeight: '600',
  },
  emptyState: {
    color: '#94a3b8',
    fontSize: 14,
  },
  reviewForm: {
    backgroundColor: '#111827',
    borderRadius: 20,
    padding: 20,
    gap: 12,
    borderWidth: 1,
    borderColor: 'rgba(148, 163, 184, 0.12)',
  },
  reviewFormTitle: {
    color: '#f8fafc',
    fontSize: 18,
    fontWeight: '700',
  },
  formError: {
    color: '#fca5a5',
    fontSize: 13,
  },
  formSuccess: {
    color: '#86efac',
    fontSize: 13,
  },
  ratingInputRow: {
    gap: 8,
  },
  ratingInputLabel: {
    color: '#cbd5f5',
    fontSize: 14,
    fontWeight: '600',
  },
  ratingStarsRow: {
    flexDirection: 'row',
    flexWrap: 'wrap',
    gap: 6,
  },
  ratingStarButton: {
    padding: 4,
    borderRadius: 999,
  },
  ratingStarButtonPressed: {
    backgroundColor: 'rgba(250, 204, 21, 0.15)',
  },
  ratingMetaRow: {
    flexDirection: 'row',
    alignItems: 'center',
    gap: 12,
  },
  ratingSelectedValue: {
    color: '#cbd5f5',
    fontSize: 13,
    fontWeight: '600',
  },
  ratingClearButton: {
    paddingVertical: 4,
    paddingHorizontal: 10,
    borderRadius: 999,
    backgroundColor: 'rgba(148, 163, 184, 0.18)',
  },
  ratingClearButtonPressed: {
    backgroundColor: 'rgba(148, 163, 184, 0.3)',
  },
  ratingClearLabel: {
    color: '#e2e8f0',
    fontSize: 12,
    fontWeight: '600',
  },
  reviewTextarea: {
    backgroundColor: '#1f2937',
    borderWidth: 1,
    borderColor: '#374151',
    borderRadius: 14,
    paddingHorizontal: 14,
    paddingVertical: 12,
    color: '#f8fafc',
    fontSize: 15,
    minHeight: 120,
  },
  submitBtn: {
    marginTop: 4,
    alignSelf: 'flex-start',
    paddingVertical: 12,
    paddingHorizontal: 24,
    borderRadius: 999,
    backgroundColor: '#6366f1',
  },
  submitBtnPressed: {
    backgroundColor: '#4f46e5',
  },
  submitBtnDisabled: {
    backgroundColor: '#4b5563',
  },
  submitBtnLabel: {
    color: '#f8fafc',
    fontSize: 16,
    fontWeight: '600',
  },
  reviewLimitHelper: {
    color: '#94a3b8',
    fontSize: 12,
  },
  limitNotice: {
    color: '#fbbf24',
    fontSize: 14,
  },
  signInPromptBtn: {
    alignSelf: 'flex-start',
    paddingVertical: 10,
    paddingHorizontal: 20,
    borderRadius: 999,
    backgroundColor: 'rgba(99, 102, 241, 0.2)',
    borderWidth: 1,
    borderColor: 'rgba(99, 102, 241, 0.4)',
  },
  signInPromptBtnPressed: {
    backgroundColor: 'rgba(99, 102, 241, 0.3)',
  },
  signInPromptLabel: {
    color: '#cbd5f5',
    fontSize: 14,
    fontWeight: '600',
  },
  similarListContent: {
    paddingVertical: 8,
  },
  similarSeparator: {
    width: 16,
  },
  similarCard: {
    width: 220,
  },
});<|MERGE_RESOLUTION|>--- conflicted
+++ resolved
@@ -107,7 +107,6 @@
   const { width } = useWindowDimensions();
   const isWide = width >= 1024;
 
-<<<<<<< HEAD
   const rawCoverUrl = game.cover?.url ?? null;
   const rawMediaUrl = game.mediaUrl ?? null;
   const rawBannerUrl = game.bannerUrl ?? null;
@@ -116,15 +115,6 @@
   const showcaseUri =
     resolveBackdropUri(rawMediaUrl) ?? resolveBackdropUri(rawBannerUrl) ?? coverUri;
   const heroLandscapeUri = showcaseUri ?? coverUri;
-=======
-  const coverUri = resolveCoverUri(game.cover?.url ?? null);
-  const bannerUri = resolveCoverUri(game.bannerUrl ?? null);
-  const showcaseUri = resolveCoverUri(game.mediaUrl ?? null) ?? coverUri;
-  const heroBackdrop = bannerUri ?? showcaseUri ?? coverUri;
-  const secondaryStillUri =
-    bannerUri && (!showcaseUri || bannerUri !== showcaseUri) ? bannerUri : null;
-  const detailBackdrop = showcaseUri ?? secondaryStillUri ?? heroBackdrop ?? coverUri;
->>>>>>> a3be9d19
   const releaseLine = buildReleaseLine(game);
   const description = game.description ?? game.summary ?? 'No description available.';
   const heroBlurb = useMemo(() => {
@@ -695,7 +685,6 @@
   }, [hasTrailer, trailerUrl]);
 
   return (
-<<<<<<< HEAD
     <ScrollView contentContainerStyle={styles.scrollContent} keyboardShouldPersistTaps="handled">
       <View style={styles.heroContentStack}>
         <View style={styles.heroMediaCard}>
@@ -740,129 +729,10 @@
           <View style={[styles.heroPosterFloat, styles.heroPosterFallback]}>
             <View style={styles.heroPosterWrap}>
               <Text style={styles.heroPosterFallbackText}>Artwork coming soon</Text>
-=======
-    <ScrollView
-      style={styles.screen}
-      contentContainerStyle={styles.screenContent}
-      keyboardShouldPersistTaps="handled"
-    >
-      <View style={styles.heroShell}>
-        {heroBackdrop ? (
-          <Image
-            source={{ uri: heroBackdrop }}
-            style={styles.heroBackdrop}
-            resizeMode="cover"
-            blurRadius={24}
-          />
-        ) : null}
-        <View style={styles.heroGradient} />
-        <View style={styles.heroBottomFade} />
-        <View style={[styles.heroRow, isWide && styles.heroRowWide]}>
-          <View style={styles.heroTextColumn}>
-            <Text style={styles.heroEyebrow}>
-              {releaseLine ?? 'Upcoming release'}
-              {game.developer ? ` • ${game.developer}` : ''}
-            </Text>
-            <Text style={styles.title}>{game.name}</Text>
-            {heroBlurb ? <Text style={styles.heroSummary}>{heroBlurb}</Text> : null}
-
-            {heroFacts.length ? (
-              <View style={styles.heroFactsRow}>
-                {heroFacts.map((fact) => (
-                  <View key={fact.label} style={styles.heroFactCard}>
-                    <Text style={styles.heroFactLabel}>{fact.label}</Text>
-                    <Text style={styles.heroFactValue}>{fact.value}</Text>
-                  </View>
-                ))}
-              </View>
-            ) : null}
-
-            <View style={styles.heroActionsRow}>
-              <Pressable
-                onPress={handleWatchTrailer}
-                disabled={!hasTrailer}
-                style={({ pressed }) => [
-                  styles.heroPrimaryButton,
-                  pressed && styles.heroPrimaryButtonPressed,
-                  !hasTrailer && styles.heroActionDisabled,
-                ]}
-                accessibilityRole="button"
-              >
-                <Ionicons name="play" size={16} color="#0f172a" />
-                <Text style={styles.heroPrimaryButtonLabel}>
-                  {hasTrailer ? 'Watch trailer' : 'Trailer unavailable'}
-                </Text>
-              </Pressable>
-              <Pressable
-                onPress={handleFavoritePress}
-                style={({ pressed }) => [
-                  styles.heroSecondaryButton,
-                  isFavorite && styles.heroSecondaryButtonActive,
-                  (favoriteDisabled || pressed) && styles.heroSecondaryButtonPressed,
-                ]}
-                accessibilityRole="button"
-                disabled={favoriteDisabled}
-              >
-                {favoriteDisabled ? (
-                  <ActivityIndicator size="small" color="#f8fafc" />
-                ) : (
-                  <>
-                    <Ionicons
-                      name={isFavorite ? 'heart' : 'heart-outline'}
-                      size={16}
-                      color="#f8fafc"
-                    />
-                    <Text style={styles.heroSecondaryButtonLabel}>
-                      {isFavorite ? 'Favourited' : 'Add to list'}
-                    </Text>
-                  </>
-                )}
-              </Pressable>
-            </View>
-            {favoriteError ? <Text style={styles.favoriteError}>{favoriteError}</Text> : null}
-          </View>
-
-          <View style={[styles.heroPosterCard, isWide && styles.heroPosterCardWide]}>
-            {coverUri ? (
-              <Image source={{ uri: coverUri }} style={styles.heroPosterImage} />
-            ) : (
-              <View style={styles.heroPosterFallback}>
-                <Text style={styles.heroPosterFallbackText}>No artwork</Text>
-              </View>
-            )}
-          </View>
-        </View>
-      </View>
-      <View style={styles.bodyWrapper}>
-        {quickMetrics.length ? (
-          <View style={styles.metricSurface}>
-            <View style={styles.metricRow}>
-              {quickMetrics.map((metric) => (
-                <View key={metric.key} style={styles.metricCard}>
-                  <Text style={styles.metricLabel}>{metric.label}</Text>
-                  <View style={styles.metricValueRow}>
-                    <Text style={styles.metricValue}>{metric.value}</Text>
-                    {metric.suffix ? <Text style={styles.metricSuffix}>{metric.suffix}</Text> : null}
-                  </View>
-                  {metric.meta ? <Text style={styles.metricMeta}>{metric.meta}</Text> : null}
-                </View>
-              ))}
-            </View>
-          </View>
-        ) : null}
-
-        {detailBackdrop ? (
-          <View style={styles.featuredStillCard}>
-            <Image source={{ uri: detailBackdrop }} style={styles.featuredStillImage} />
-            <View style={styles.featuredStillOverlay}>
-              <Text style={styles.featuredStillLabel}>Featured still</Text>
-              <Text style={styles.featuredStillTitle}>{game.name}</Text>
->>>>>>> a3be9d19
             </View>
           </View>
         )}
 
-<<<<<<< HEAD
         <View style={[styles.heroOverviewCard, isWide && styles.heroOverviewCardWide]}>
           <Text style={styles.heroEyebrow}>
             {releaseLine ?? 'Upcoming release'}
@@ -965,69 +835,6 @@
 
       <View style={styles.detailSurface}>
         {/* Community rating + platforms card removed to avoid duplication */}
-=======
-        <View style={styles.detailSurface}>
-          <View style={[styles.overviewRow, !isWide && styles.overviewColumn]}>
-            <View style={styles.descriptionCard}>
-              <Text style={styles.cardHeading}>Overview</Text>
-              <Text style={styles.descriptionText}>{description}</Text>
-            </View>
-
-            <View style={styles.ratingCard}>
-              <Text style={styles.cardHeading}>Community rating</Text>
-              <View style={styles.communityRatingBlock}>
-                {canShowAverage ? (
-                  <>
-                    <Text style={styles.communityRatingValue}>{communityAverage.toFixed(1)}/10</Text>
-                    <Text style={styles.communityRatingMeta}>{reviewCountLabel}</Text>
-                  </>
-                ) : (
-                  <Text style={styles.communityRatingPlaceholder}>No reviews yet</Text>
-                )}
-                {reviewLimit ? (
-                  <Text style={styles.communityRatingMeta}>
-                    {reviewLimit} reviews per user available right now.
-                  </Text>
-                ) : null}
-              </View>
-              {platforms.length > 0 && (
-                <View style={styles.platformRow}>
-                  {platforms.map((platform) => (
-                    <View key={platform.id} style={styles.platformPill}>
-                      <Text style={styles.platformText}>{platform.label}</Text>
-                    </View>
-                  ))}
-                </View>
-              )}
-            </View>
-          </View>
-
-          {!isAuthenticated && (
-            <View style={styles.authPrompt}>
-              <Text style={styles.authHeading}>Join Playlog</Text>
-              <Text style={styles.authCopy}>
-                Create an account to favourite games, rate them, and leave community reviews.
-              </Text>
-              <View style={styles.authActions}>
-                <Pressable
-                  onPress={onSignUp}
-                  style={({ pressed }) => [styles.primaryBtn, pressed && styles.primaryBtnPressed]}
-                  accessibilityRole="button"
-                >
-                  <Text style={styles.primaryBtnLabel}>Sign up</Text>
-                </Pressable>
-                <Pressable
-                  onPress={onSignIn}
-                  style={({ pressed }) => [styles.secondaryBtn, pressed && styles.secondaryBtnPressed]}
-                  accessibilityRole="button"
-                >
-                  <Text style={styles.secondaryBtnLabel}>Sign in</Text>
-                </Pressable>
-              </View>
-            </View>
-          )}
-        </View>
->>>>>>> a3be9d19
 
         <View style={styles.section}>
           <View style={styles.reviewSectionHeader}>
@@ -1547,7 +1354,6 @@
     paddingBottom: 32,
     gap: 32,
   },
-<<<<<<< HEAD
   heroContentStack: {
     gap: 20,
   },
@@ -1560,9 +1366,6 @@
   },
   heroMediaImageShell: {
     flex: 1,
-=======
-  featuredStillCard: {
->>>>>>> a3be9d19
     borderRadius: 28,
     overflow: 'hidden',
   },
@@ -1591,7 +1394,6 @@
     width: '100%',
     borderRadius: 32,
     borderWidth: 1,
-<<<<<<< HEAD
     borderColor: 'rgba(148, 163, 184, 0.3)',
     backgroundColor: 'rgba(2, 6, 23, 0.92)',
     padding: 24,
@@ -1713,95 +1515,6 @@
     fontWeight: '600',
     letterSpacing: 0.6,
     textTransform: 'uppercase',
-=======
-    borderColor: 'rgba(99, 102, 241, 0.25)',
-    alignSelf: 'center',
-    width: '100%',
-    maxWidth: 1200,
-    shadowColor: '#01030a',
-    shadowOpacity: 0.35,
-    shadowRadius: 28,
-    shadowOffset: { width: 0, height: 18 },
-    elevation: 8,
-  },
-  featuredStillImage: {
-    width: '100%',
-    height: 260,
-  },
-  featuredStillOverlay: {
-    position: 'absolute',
-    left: 0,
-    right: 0,
-    bottom: 0,
-    padding: 20,
-    backgroundColor: 'rgba(2, 6, 23, 0.65)',
-    gap: 4,
-  },
-  featuredStillLabel: {
-    color: '#94a3b8',
-    fontSize: 12,
-    textTransform: 'uppercase',
-    letterSpacing: 1,
-  },
-  featuredStillTitle: {
-    color: '#f8fafc',
-    fontSize: 18,
-    fontWeight: '700',
-  },
-  detailSurface: {
-    borderRadius: 32,
-    padding: 24,
-    backgroundColor: 'rgba(4, 7, 18, 0.95)',
-    borderWidth: 1,
-    borderColor: 'rgba(148, 163, 184, 0.25)',
-    gap: 24,
-  },
-  metricSurface: {
-    borderRadius: 28,
-    padding: 24,
-    backgroundColor: 'rgba(4, 7, 18, 0.95)',
-    borderWidth: 1,
-    borderColor: 'rgba(148, 163, 184, 0.25)',
-  },
-  heroShell: {
-    width: '100%',
-    minHeight: 420,
-    paddingHorizontal: 24,
-    paddingTop: 96,
-    paddingBottom: 72,
-    justifyContent: 'flex-end',
-    backgroundColor: '#050a1a',
-    overflow: 'hidden',
-    position: 'relative',
-  },
-  heroBackdrop: {
-    ...StyleSheet.absoluteFillObject,
-    opacity: 0.55,
-  },
-  heroGradient: {
-    ...StyleSheet.absoluteFillObject,
-    backgroundColor: 'rgba(2, 6, 23, 0.65)',
-  },
-  heroBottomFade: {
-    position: 'absolute',
-    left: 0,
-    right: 0,
-    bottom: 0,
-    height: 180,
-    backgroundColor: 'rgba(5, 10, 26, 0.95)',
-  },
-  heroRow: {
-    gap: 24,
-    position: 'relative',
-    width: '100%',
-    alignSelf: 'center',
-    maxWidth: 1200,
-  },
-  heroRowWide: {
-    flexDirection: 'row',
-    alignItems: 'flex-end',
-    justifyContent: 'space-between',
->>>>>>> a3be9d19
   },
   heroDetailsBody: {
     flex: 1,
@@ -1897,45 +1610,7 @@
     color: '#fca5a5',
     fontSize: 13,
   },
-<<<<<<< HEAD
   heroMetrics: {
-=======
-  heroPosterCard: {
-    width: 150,
-    borderRadius: 20,
-    overflow: 'hidden',
-    borderWidth: 1,
-    borderColor: 'rgba(148, 163, 184, 0.4)',
-    backgroundColor: 'rgba(15, 23, 42, 0.85)',
-    alignSelf: 'flex-start',
-    shadowColor: '#01030a',
-    shadowOpacity: 0.3,
-    shadowRadius: 16,
-    shadowOffset: { width: 0, height: 12 },
-    elevation: 8,
-    marginTop: 24,
-  },
-  heroPosterCardWide: {
-    width: 200,
-    marginTop: 0,
-    alignSelf: 'flex-end',
-  },
-  heroPosterImage: {
-    width: '100%',
-    aspectRatio: 2 / 3,
-  },
-  heroPosterFallback: {
-    flex: 1,
-    alignItems: 'center',
-    justifyContent: 'center',
-    padding: 16,
-  },
-  heroPosterFallbackText: {
-    color: '#94a3b8',
-    fontWeight: '600',
-  },
-  metricRow: {
->>>>>>> a3be9d19
     flexDirection: 'row',
     flexWrap: 'wrap',
     gap: 12,
@@ -1975,7 +1650,6 @@
     color: '#94a3b8',
     fontSize: 12,
   },
-<<<<<<< HEAD
   detailSurface: {
     gap: 24,
     borderRadius: 28,
@@ -1983,78 +1657,6 @@
     backgroundColor: 'rgba(4, 7, 18, 0.9)',
     borderWidth: 1,
     borderColor: 'rgba(148, 163, 184, 0.2)',
-=======
-  overviewRow: {
-    flexDirection: 'row',
-    gap: 16,
-  },
-  overviewColumn: {
-    flexDirection: 'column',
-  },
-  descriptionCard: {
-    flex: 2,
-    backgroundColor: '#111827',
-    padding: 20,
-    borderRadius: 20,
-    gap: 12,
-    borderWidth: 1,
-    borderColor: 'rgba(148, 163, 184, 0.15)',
-  },
-  ratingCard: {
-    flex: 1,
-    backgroundColor: '#111827',
-    padding: 20,
-    borderRadius: 20,
-    gap: 16,
-    borderWidth: 1,
-    borderColor: 'rgba(148, 163, 184, 0.15)',
-  },
-  cardHeading: {
-    fontSize: 14,
-    fontWeight: '600',
-    color: '#cbd5f5',
-    letterSpacing: 1,
-  },
-  descriptionText: {
-    color: '#e2e8f0',
-    fontSize: 15,
-    lineHeight: 22,
-  },
-  communityRatingBlock: {
-    gap: 4,
-    borderRadius: 14,
-    padding: 12,
-    backgroundColor: 'rgba(79, 70, 229, 0.1)',
-  },
-  communityRatingValue: {
-    color: '#a5b4fc',
-    fontSize: 18,
-    fontWeight: '700',
-  },
-  communityRatingMeta: {
-    color: '#cbd5f5',
-    fontSize: 12,
-  },
-  communityRatingPlaceholder: {
-    color: '#94a3b8',
-    fontSize: 13,
-  },
-  platformRow: {
-    flexDirection: 'row',
-    flexWrap: 'wrap',
-    gap: 8,
-  },
-  platformPill: {
-    paddingVertical: 6,
-    paddingHorizontal: 12,
-    borderRadius: 999,
-    backgroundColor: 'rgba(99, 102, 241, 0.15)',
-  },
-  platformText: {
-    color: '#c7d2fe',
-    fontSize: 12,
-    fontWeight: '600',
->>>>>>> a3be9d19
   },
   authPrompt: {
     backgroundColor: '#111827',
