import { useMemo } from 'react';
import type { ReactElement } from 'react';
import {
  ActivityIndicator,
  FlatList,
  ListRenderItem,
  Platform,
  StyleProp,
  StyleSheet,
  Text,
  View,
  ViewStyle,
  Pressable,
} from 'react-native';

import { GameCard } from '../GameCard';
import { AdBanner } from './AdBanner';
import { GameSummary } from '../../types/game';

type EmptyState = {
  title: string;
  copy: string;
};

<<<<<<< HEAD
type GridItem = GameSummary | null;
=======
type AdItem = {
  kind: 'ad';
  id: string;
  tag?: string;
  title: string;
  copy: string;
  ctaLabel: string;
  href: string;
};

type GridItem = GameSummary | AdItem | null;
>>>>>>> 318fdc47

type SearchResultsProps = {
  games: GameSummary[];
  loading: boolean;
  error?: string | null;
  columnCount: number;
  onSelect: (game: GameSummary) => void;
  contentContainerStyle?: StyleProp<ViewStyle>;
  gridRowStyle?: StyleProp<ViewStyle>;
  cardStyle?: StyleProp<ViewStyle>;
  emptyState?: EmptyState;
  headerComponent?: ReactElement | null;
  footerComponent?: ReactElement | null;
  cardVariant?: 'default' | 'compact';
  query?: string;
  onLoadMore?: () => void;
  hasMore?: boolean;
  loadingMore?: boolean;
<<<<<<< HEAD
=======
  adFrequency?: number | null;
  ads?: AdItem[];
>>>>>>> 318fdc47
};

export function SearchResults({
  games,
  loading,
  error,
  columnCount,
  onSelect,
  contentContainerStyle,
  gridRowStyle,
  cardStyle,
  emptyState = {
    title: 'No matches found',
    copy: 'Try a different title or check your spelling.',
  },
  headerComponent = null,
  footerComponent = null,
  cardVariant = Platform.OS === 'web' ? 'default' : 'compact',
  onLoadMore,
  hasMore = false,
  loadingMore = false,
<<<<<<< HEAD
=======
  adFrequency: adFrequencyProp = 6,
  ads: adsProp,
>>>>>>> 318fdc47
}: SearchResultsProps) {
  const isCompact = cardVariant === 'compact';
  const isWeb = Platform.OS === 'web';
  const baseColumns = isWeb ? Math.max(columnCount, 6) : columnCount;
  const resolvedColumnCount = isCompact && baseColumns < 3 ? 3 : baseColumns;

  const adInventory = useMemo<AdItem[]>(
    () =>
      adsProp?.length
        ? adsProp
        : [
            {
              kind: 'ad',
              id: 'prime-video',
              tag: 'Sponsored',
              title: 'Prime Video',
              copy: 'Stream fresh originals, hit movies, and weekly drops in one place.',
              ctaLabel: 'Watch now',
              href: 'https://www.primevideo.com/',
            },
            {
              kind: 'ad',
              id: 'playlog-promote',
              tag: 'Sponsored',
              title: 'Boost your next launch',
              copy: 'Secure premium placement across Playlog and spotlight your studio’s headline release.',
              ctaLabel: 'Reserve placement',
              href: 'https://example.com/advertise',
            },
          ],
    [adsProp],
  );

  const isAdItem = (item: GridItem): item is AdItem =>
    !!item && typeof item === 'object' && 'kind' in item && item.kind === 'ad';

  const data = useMemo<GridItem[]>(() => {
    if (!games.length) return [];
<<<<<<< HEAD
    const remainder = games.length % resolvedColumnCount;
    if (remainder === 0) return games;
    const placeholders = Array.from({ length: resolvedColumnCount - remainder }, () => null);
    return [...games, ...placeholders];
  }, [games, resolvedColumnCount]);
=======
    const shouldInsertAds = typeof adFrequencyProp === 'number' && adFrequencyProp > 0;

    const withAds: GridItem[] = [];
    let adInsertCount = 0;
    games.forEach((game, index) => {
      withAds.push(game);
      if (
        shouldInsertAds &&
        (index + 1) % adFrequencyProp === 0 &&
        index < games.length - 1
      ) {
        const ad = adInventory[adInsertCount % adInventory.length];
        withAds.push({ ...ad, id: `${ad.id}-${adInsertCount}` });
        adInsertCount += 1;
      }
    });

    const remainder = withAds.length % resolvedColumnCount;
    if (remainder === 0) return withAds;
    const placeholders = Array.from({ length: resolvedColumnCount - remainder }, () => null);
    return [...withAds, ...placeholders];
  }, [games, resolvedColumnCount, adFrequencyProp, adInventory]);
>>>>>>> 318fdc47

  const renderItem: ListRenderItem<GridItem> = ({ item }) => {
    if (!item) {
      return (
        <View
          pointerEvents="none"
          style={[styles.card, isCompact && styles.compactCard, styles.placeholderCard, cardStyle]}
        />
      );
    }

<<<<<<< HEAD
=======
    if (isAdItem(item)) {
      return (
        <View style={[styles.card, isCompact && styles.compactCard, cardStyle]}>
          <AdBanner
            tag={item.tag}
            title={item.title}
            copy={item.copy}
            ctaLabel={item.ctaLabel}
            href={item.href}
          />
        </View>
      );
    }

>>>>>>> 318fdc47
    return (
      <GameCard
        game={item}
        containerStyle={[styles.card, isCompact && styles.compactCard, cardStyle]}
        onPress={() => onSelect(item)}
      />
    );
  };

  if (loading) {
    return (
      <View style={styles.loadingRow}>
        <ActivityIndicator size="large" color="#4f46e5" />
      </View>
    );
  }

  const renderFooter = () => {
    if (!hasMore || !onLoadMore) {
      return footerComponent ?? null;
    }
    return (
      <View style={styles.footer}>
        {footerComponent}
        <Pressable
          onPress={onLoadMore}
          disabled={loadingMore}
          style={({ pressed }) => [
            styles.loadMoreBtn,
            pressed && styles.loadMorePressed,
            loadingMore && styles.loadMoreDisabled,
          ]}
        >
          {loadingMore ? (
            <ActivityIndicator size="small" color="#f8fafc" />
          ) : (
            <Text style={styles.loadMoreLabel}>Load more</Text>
          )}
        </Pressable>
      </View>
    );
  };

  return (
    <View style={styles.wrapper}>
      <FlatList
        style={styles.list}
        data={data}
        contentContainerStyle={[
          styles.listContent,
          isCompact && styles.compactListContent,
          contentContainerStyle,
        ]}
        numColumns={resolvedColumnCount}
        keyExtractor={(item, index) => {
          if (!item) return `placeholder-${index}`;
          return item.id.toString();
        }}
        columnWrapperStyle={
          resolvedColumnCount > 1
            ? [styles.gridRow, isCompact && styles.compactGridRow, gridRowStyle]
            : undefined
        }
        keyboardShouldPersistTaps="handled"
        renderItem={renderItem}
        ListHeaderComponent={headerComponent}
        ListFooterComponent={renderFooter}
        ListEmptyComponent={
          <View style={styles.emptyState}>
            <Text style={styles.emptyTitle}>{emptyState.title}</Text>
            <Text style={styles.emptyCopy}>{emptyState.copy}</Text>
          </View>
        }
      />
      {error ? <Text style={styles.errorText}>{error}</Text> : null}
    </View>
  );
}

const styles = StyleSheet.create({
  wrapper: { flex: 1 },
  list: { flex: 1 },
  listContent: { paddingBottom: 48 },
  gridRow: { gap: 20, paddingBottom: 20 },
  compactGridRow: { gap: 12, paddingBottom: 16 },
  card: { flex: 1, marginBottom: 20, minWidth: 0 },
  compactCard: { marginBottom: 16 },
  placeholderCard: { opacity: 0 },
  loadingRow: { paddingVertical: 32, alignItems: 'center', justifyContent: 'center' },
  emptyState: { alignItems: 'center', paddingVertical: 48, gap: 8 },
  compactListContent: { paddingBottom: 32 },
  emptyTitle: { fontSize: 16, fontWeight: '600', color: '#111827' },
  emptyCopy: { fontSize: 14, color: '#6b7280', textAlign: 'center', paddingHorizontal: 40 },
  errorText: { marginTop: 12, color: '#ef4444', textAlign: 'center' },
  footer: { alignItems: 'center', paddingVertical: 16, gap: 12 },
  loadMoreBtn: {
    backgroundColor: '#4f46e5',
    paddingHorizontal: 18,
    paddingVertical: 10,
    borderRadius: 999,
  },
  loadMoreLabel: { color: '#f8fafc', fontWeight: '700' },
  loadMorePressed: { opacity: 0.9 },
  loadMoreDisabled: { opacity: 0.7 },
});<|MERGE_RESOLUTION|>--- conflicted
+++ resolved
@@ -22,21 +22,7 @@
   copy: string;
 };
 
-<<<<<<< HEAD
 type GridItem = GameSummary | null;
-=======
-type AdItem = {
-  kind: 'ad';
-  id: string;
-  tag?: string;
-  title: string;
-  copy: string;
-  ctaLabel: string;
-  href: string;
-};
-
-type GridItem = GameSummary | AdItem | null;
->>>>>>> 318fdc47
 
 type SearchResultsProps = {
   games: GameSummary[];
@@ -55,11 +41,6 @@
   onLoadMore?: () => void;
   hasMore?: boolean;
   loadingMore?: boolean;
-<<<<<<< HEAD
-=======
-  adFrequency?: number | null;
-  ads?: AdItem[];
->>>>>>> 318fdc47
 };
 
 export function SearchResults({
@@ -81,11 +62,6 @@
   onLoadMore,
   hasMore = false,
   loadingMore = false,
-<<<<<<< HEAD
-=======
-  adFrequency: adFrequencyProp = 6,
-  ads: adsProp,
->>>>>>> 318fdc47
 }: SearchResultsProps) {
   const isCompact = cardVariant === 'compact';
   const isWeb = Platform.OS === 'web';
@@ -124,36 +100,11 @@
 
   const data = useMemo<GridItem[]>(() => {
     if (!games.length) return [];
-<<<<<<< HEAD
     const remainder = games.length % resolvedColumnCount;
     if (remainder === 0) return games;
     const placeholders = Array.from({ length: resolvedColumnCount - remainder }, () => null);
     return [...games, ...placeholders];
   }, [games, resolvedColumnCount]);
-=======
-    const shouldInsertAds = typeof adFrequencyProp === 'number' && adFrequencyProp > 0;
-
-    const withAds: GridItem[] = [];
-    let adInsertCount = 0;
-    games.forEach((game, index) => {
-      withAds.push(game);
-      if (
-        shouldInsertAds &&
-        (index + 1) % adFrequencyProp === 0 &&
-        index < games.length - 1
-      ) {
-        const ad = adInventory[adInsertCount % adInventory.length];
-        withAds.push({ ...ad, id: `${ad.id}-${adInsertCount}` });
-        adInsertCount += 1;
-      }
-    });
-
-    const remainder = withAds.length % resolvedColumnCount;
-    if (remainder === 0) return withAds;
-    const placeholders = Array.from({ length: resolvedColumnCount - remainder }, () => null);
-    return [...withAds, ...placeholders];
-  }, [games, resolvedColumnCount, adFrequencyProp, adInventory]);
->>>>>>> 318fdc47
 
   const renderItem: ListRenderItem<GridItem> = ({ item }) => {
     if (!item) {
@@ -165,23 +116,6 @@
       );
     }
 
-<<<<<<< HEAD
-=======
-    if (isAdItem(item)) {
-      return (
-        <View style={[styles.card, isCompact && styles.compactCard, cardStyle]}>
-          <AdBanner
-            tag={item.tag}
-            title={item.title}
-            copy={item.copy}
-            ctaLabel={item.ctaLabel}
-            href={item.href}
-          />
-        </View>
-      );
-    }
-
->>>>>>> 318fdc47
     return (
       <GameCard
         game={item}
