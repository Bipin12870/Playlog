--- conflicted
+++ resolved
@@ -380,34 +380,10 @@
         title: 'AI Recommended Games',
         subtitle: 'Fresh picks from our discovery engine.',
         games: recommendedGames,
-<<<<<<< HEAD
       });
 
     return rows;
   }, [friendFavoriteGames, featuredGames, likedGames, recommendedGames]);
-=======
-      },
-    ],
-    [featuredGames, likedGames, recommendedGames]
-  );
-  const discoveryBlocks = useMemo(
-    () =>
-      sections.reduce<
-        Array<{ type: 'section'; section: DiscoverySection } | { type: 'ad'; key: string }>
-      >((acc, section, index) => {
-        acc.push({ type: 'section', section });
-        const shouldInsertAd =
-          SECTION_AD_FREQUENCY > 0 &&
-          (index + 1) % SECTION_AD_FREQUENCY === 0 &&
-          index + 1 < sections.length;
-        if (shouldInsertAd) {
-          acc.push({ type: 'ad', key: `inline-ad-${index}` });
-        }
-        return acc;
-      }, []),
-    [sections]
-  );
->>>>>>> 28419281
 
   const hasActiveSearch = Boolean(activeQuery);
   const filtersActive = useMemo(
@@ -620,7 +596,6 @@
         sortControls={sortControls}
         onOpenCategoryDrawer={handleOpenCategoryDrawer}
       />
-<<<<<<< HEAD
     );
   }
 
@@ -646,10 +621,6 @@
       currentUser={currentUser}
       authInitializing={authInitializing}
     />
-=======
-      {categoryDrawer}
-    </>
->>>>>>> 28419281
   );
 }
 
@@ -690,12 +661,8 @@
   searchInputProps: TextInputProps;
   router: ReturnType<typeof useRouter>;
   onLogoPress: () => void;
-<<<<<<< HEAD
   currentUser: ReturnType<typeof useAuthUser>['user'];
   authInitializing: boolean;
-=======
-  onOpenCategoryDrawer: () => void;
->>>>>>> 28419281
 };
 
 function NativeHome({
@@ -713,14 +680,8 @@
   heroIndex,
   heroAnimatedStyle,
   onLogoPress,
-<<<<<<< HEAD
   currentUser,
   authInitializing,
-=======
-  filterControls,
-  sortControls,
-  onOpenCategoryDrawer,
->>>>>>> 28419281
 }: NativeHomeProps) {
   const [hideGate, setHideGate] = useState(false);
   const showGate = !authInitializing && !currentUser && !hideGate;
